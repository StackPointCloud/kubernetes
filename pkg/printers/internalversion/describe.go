/*
Copyright 2014 The Kubernetes Authors.

Licensed under the Apache License, Version 2.0 (the "License");
you may not use this file except in compliance with the License.
You may obtain a copy of the License at

    http://www.apache.org/licenses/LICENSE-2.0

Unless required by applicable law or agreed to in writing, software
distributed under the License is distributed on an "AS IS" BASIS,
WITHOUT WARRANTIES OR CONDITIONS OF ANY KIND, either express or implied.
See the License for the specific language governing permissions and
limitations under the License.
*/

package internalversion

import (
	"bytes"
	"crypto/x509"
	"encoding/json"
	"fmt"
	"io"
	"net"
	"net/url"
	"reflect"
	"sort"
	"strconv"
	"strings"
	"text/tabwriter"
	"time"

	"github.com/golang/glog"

	"github.com/fatih/camelcase"
	versionedextension "k8s.io/api/extensions/v1beta1"
	"k8s.io/apimachinery/pkg/api/errors"
	"k8s.io/apimachinery/pkg/api/meta"
	"k8s.io/apimachinery/pkg/api/resource"
	metav1 "k8s.io/apimachinery/pkg/apis/meta/v1"
	"k8s.io/apimachinery/pkg/fields"
	"k8s.io/apimachinery/pkg/labels"
	"k8s.io/apimachinery/pkg/runtime/schema"
	"k8s.io/apimachinery/pkg/types"
	"k8s.io/apimachinery/pkg/util/intstr"
	"k8s.io/apimachinery/pkg/util/sets"
	"k8s.io/client-go/dynamic"
	versionedclientset "k8s.io/client-go/kubernetes"
	coreclientset "k8s.io/client-go/kubernetes/typed/core/v1"
	extensionsclientset "k8s.io/client-go/kubernetes/typed/extensions/v1beta1"
	federation "k8s.io/kubernetes/federation/apis/federation/v1beta1"
	fedclientset "k8s.io/kubernetes/federation/client/clientset_generated/federation_clientset"
	"k8s.io/kubernetes/pkg/api"
	"k8s.io/kubernetes/pkg/api/events"
	"k8s.io/kubernetes/pkg/api/helper"
	"k8s.io/kubernetes/pkg/api/helper/qos"
	"k8s.io/kubernetes/pkg/api/ref"
	resourcehelper "k8s.io/kubernetes/pkg/api/resource"
	"k8s.io/kubernetes/pkg/apis/apps"
	"k8s.io/kubernetes/pkg/apis/autoscaling"
	"k8s.io/kubernetes/pkg/apis/batch"
	"k8s.io/kubernetes/pkg/apis/certificates"
	"k8s.io/kubernetes/pkg/apis/extensions"
	"k8s.io/kubernetes/pkg/apis/networking"
	"k8s.io/kubernetes/pkg/apis/policy"
	"k8s.io/kubernetes/pkg/apis/rbac"
	"k8s.io/kubernetes/pkg/apis/scheduling"
	"k8s.io/kubernetes/pkg/apis/storage"
	storageutil "k8s.io/kubernetes/pkg/apis/storage/util"
	clientset "k8s.io/kubernetes/pkg/client/clientset_generated/internalclientset"
	coreclient "k8s.io/kubernetes/pkg/client/clientset_generated/internalclientset/typed/core/internalversion"
	"k8s.io/kubernetes/pkg/controller"
	deploymentutil "k8s.io/kubernetes/pkg/controller/deployment/util"
	"k8s.io/kubernetes/pkg/fieldpath"
	"k8s.io/kubernetes/pkg/printers"
	"k8s.io/kubernetes/pkg/registry/rbac/validation"
	"k8s.io/kubernetes/pkg/util/slice"
)

// Each level has 2 spaces for PrefixWriter
const (
	LEVEL_0 = iota
	LEVEL_1
	LEVEL_2
	LEVEL_3
)

// PrefixWriter can write text at various indentation levels.
type PrefixWriter interface {
	// Write writes text with the specified indentation level.
	Write(level int, format string, a ...interface{})
	// WriteLine writes an entire line with no indentation level.
	WriteLine(a ...interface{})
}

// prefixWriter implements PrefixWriter
type prefixWriter struct {
	out io.Writer
}

var _ PrefixWriter = &prefixWriter{}

// NewPrefixWriter creates a new PrefixWriter.
func NewPrefixWriter(out io.Writer) PrefixWriter {
	return &prefixWriter{out: out}
}

func (pw *prefixWriter) Write(level int, format string, a ...interface{}) {
	levelSpace := "  "
	prefix := ""
	for i := 0; i < level; i++ {
		prefix += levelSpace
	}
	fmt.Fprintf(pw.out, prefix+format, a...)
}

func (pw *prefixWriter) WriteLine(a ...interface{}) {
	fmt.Fprintln(pw.out, a...)
}

func describerMap(c clientset.Interface) map[schema.GroupKind]printers.Describer {
	m := map[schema.GroupKind]printers.Describer{
		api.Kind("Pod"):                   &PodDescriber{c},
		api.Kind("ReplicationController"): &ReplicationControllerDescriber{c},
		api.Kind("Secret"):                &SecretDescriber{c},
		api.Kind("Service"):               &ServiceDescriber{c},
		api.Kind("ServiceAccount"):        &ServiceAccountDescriber{c},
		api.Kind("Node"):                  &NodeDescriber{c},
		api.Kind("LimitRange"):            &LimitRangeDescriber{c},
		api.Kind("ResourceQuota"):         &ResourceQuotaDescriber{c},
		api.Kind("PersistentVolume"):      &PersistentVolumeDescriber{c},
		api.Kind("PersistentVolumeClaim"): &PersistentVolumeClaimDescriber{c},
		api.Kind("Namespace"):             &NamespaceDescriber{c},
		api.Kind("Endpoints"):             &EndpointsDescriber{c},
		api.Kind("ConfigMap"):             &ConfigMapDescriber{c},
		api.Kind("PriorityClass"):         &PriorityClassDescriber{c},

		extensions.Kind("ReplicaSet"):                  &ReplicaSetDescriber{c},
		extensions.Kind("NetworkPolicy"):               &ExtensionsNetworkPolicyDescriber{c},
		extensions.Kind("PodSecurityPolicy"):           &PodSecurityPolicyDescriber{c},
		autoscaling.Kind("HorizontalPodAutoscaler"):    &HorizontalPodAutoscalerDescriber{c},
		extensions.Kind("DaemonSet"):                   &DaemonSetDescriber{c},
		extensions.Kind("Deployment"):                  &DeploymentDescriber{c, versionedClientsetForDeployment(c)},
		extensions.Kind("Ingress"):                     &IngressDescriber{c},
		batch.Kind("Job"):                              &JobDescriber{c},
		batch.Kind("CronJob"):                          &CronJobDescriber{c},
		apps.Kind("StatefulSet"):                       &StatefulSetDescriber{c},
		apps.Kind("Deployment"):                        &DeploymentDescriber{c, versionedClientsetForDeployment(c)},
		apps.Kind("DaemonSet"):                         &DaemonSetDescriber{c},
		certificates.Kind("CertificateSigningRequest"): &CertificateSigningRequestDescriber{c},
		storage.Kind("StorageClass"):                   &StorageClassDescriber{c},
		policy.Kind("PodDisruptionBudget"):             &PodDisruptionBudgetDescriber{c},
		rbac.Kind("Role"):                              &RoleDescriber{c},
		rbac.Kind("ClusterRole"):                       &ClusterRoleDescriber{c},
		rbac.Kind("RoleBinding"):                       &RoleBindingDescriber{c},
		rbac.Kind("ClusterRoleBinding"):                &ClusterRoleBindingDescriber{c},
		networking.Kind("NetworkPolicy"):               &NetworkPolicyDescriber{c},
		scheduling.Kind("PriorityClass"):               &PriorityClassDescriber{c},
	}

	return m
}

// DescribableResources lists all resource types we can describe.
func DescribableResources() []string {
	keys := make([]string, 0)

	for k := range describerMap(nil) {
		resource := strings.ToLower(k.Kind)
		keys = append(keys, resource)
	}
	return keys
}

// DescriberFor returns the default describe functions for each of the standard
// Kubernetes types.
func DescriberFor(kind schema.GroupKind, c clientset.Interface) (printers.Describer, bool) {
	f, ok := describerMap(c)[kind]
	return f, ok
}

// GenericDescriberFor returns a generic describer for the specified mapping
// that uses only information available from runtime.Unstructured
func GenericDescriberFor(mapping *meta.RESTMapping, dynamic dynamic.Interface, events coreclient.EventsGetter) printers.Describer {
	return &genericDescriber{mapping, dynamic, events}
}

type genericDescriber struct {
	mapping *meta.RESTMapping
	dynamic dynamic.Interface
	events  coreclient.EventsGetter
}

func (g *genericDescriber) Describe(namespace, name string, describerSettings printers.DescriberSettings) (output string, err error) {
	apiResource := &metav1.APIResource{
		Name:       g.mapping.Resource,
		Namespaced: g.mapping.Scope.Name() == meta.RESTScopeNameNamespace,
		Kind:       g.mapping.GroupVersionKind.Kind,
	}
	obj, err := g.dynamic.Resource(apiResource, namespace).Get(name, metav1.GetOptions{})
	if err != nil {
		return "", err
	}

	var events *api.EventList
	if describerSettings.ShowEvents {
		events, _ = g.events.Events(namespace).Search(api.Scheme, obj)
	}

	return tabbedString(func(out io.Writer) error {
		w := NewPrefixWriter(out)
		w.Write(LEVEL_0, "Name:\t%s\n", obj.GetName())
		w.Write(LEVEL_0, "Namespace:\t%s\n", obj.GetNamespace())
		printLabelsMultiline(w, "Labels", obj.GetLabels())
		printAnnotationsMultiline(w, "Annotations", obj.GetAnnotations())
		printUnstructuredContent(w, LEVEL_0, obj.UnstructuredContent(), "", ".metadata.name", ".metadata.namespace", ".metadata.labels", ".metadata.annotations")
		if events != nil {
			DescribeEvents(events, w)
		}
		return nil
	})
}

func printUnstructuredContent(w PrefixWriter, level int, content map[string]interface{}, skipPrefix string, skip ...string) {
	fields := []string{}
	for field := range content {
		fields = append(fields, field)
	}
	sort.Strings(fields)

	for _, field := range fields {
		value := content[field]
		switch typedValue := value.(type) {
		case map[string]interface{}:
			skipExpr := fmt.Sprintf("%s.%s", skipPrefix, field)
			if slice.ContainsString(skip, skipExpr, nil) {
				continue
			}
			w.Write(level, "%s:\n", smartLabelFor(field))
			printUnstructuredContent(w, level+1, typedValue, skipExpr, skip...)

		case []interface{}:
			skipExpr := fmt.Sprintf("%s.%s", skipPrefix, field)
			if slice.ContainsString(skip, skipExpr, nil) {
				continue
			}
			w.Write(level, "%s:\n", smartLabelFor(field))
			for _, child := range typedValue {
				switch typedChild := child.(type) {
				case map[string]interface{}:
					printUnstructuredContent(w, level+1, typedChild, skipExpr, skip...)
				default:
					w.Write(level+1, "%v\n", typedChild)
				}
			}

		default:
			skipExpr := fmt.Sprintf("%s.%s", skipPrefix, field)
			if slice.ContainsString(skip, skipExpr, nil) {
				continue
			}
			w.Write(level, "%s:\t%v\n", smartLabelFor(field), typedValue)
		}
	}
}

func smartLabelFor(field string) string {
	commonAcronyms := []string{"API", "URL", "UID", "OSB", "GUID"}

	splitted := camelcase.Split(field)
	for i := 0; i < len(splitted); i++ {
		part := splitted[i]

		if slice.ContainsString(commonAcronyms, strings.ToUpper(part), nil) {
			part = strings.ToUpper(part)
		} else {
			part = strings.Title(part)
		}
		splitted[i] = part
	}

	return strings.Join(splitted, " ")
}

// DefaultObjectDescriber can describe the default Kubernetes objects.
var DefaultObjectDescriber printers.ObjectDescriber

func init() {
	d := &Describers{}
	err := d.Add(
		describeLimitRange,
		describeQuota,
		describePod,
		describeService,
		describeReplicationController,
		describeDaemonSet,
		describeNode,
		describeNamespace,
	)
	if err != nil {
		glog.Fatalf("Cannot register describers: %v", err)
	}
	DefaultObjectDescriber = d
}

// NamespaceDescriber generates information about a namespace
type NamespaceDescriber struct {
	clientset.Interface
}

func (d *NamespaceDescriber) Describe(namespace, name string, describerSettings printers.DescriberSettings) (string, error) {
	ns, err := d.Core().Namespaces().Get(name, metav1.GetOptions{})
	if err != nil {
		return "", err
	}
	resourceQuotaList, err := d.Core().ResourceQuotas(name).List(metav1.ListOptions{})
	if err != nil {
		if errors.IsNotFound(err) {
			// Server does not support resource quotas.
			// Not an error, will not show resource quotas information.
			resourceQuotaList = nil
		} else {
			return "", err
		}
	}
	limitRangeList, err := d.Core().LimitRanges(name).List(metav1.ListOptions{})
	if err != nil {
		if errors.IsNotFound(err) {
			// Server does not support limit ranges.
			// Not an error, will not show limit ranges information.
			limitRangeList = nil
		} else {
			return "", err
		}
	}
	return describeNamespace(ns, resourceQuotaList, limitRangeList)
}

func describeNamespace(namespace *api.Namespace, resourceQuotaList *api.ResourceQuotaList, limitRangeList *api.LimitRangeList) (string, error) {
	return tabbedString(func(out io.Writer) error {
		w := NewPrefixWriter(out)
		w.Write(LEVEL_0, "Name:\t%s\n", namespace.Name)
		printLabelsMultiline(w, "Labels", namespace.Labels)
		printAnnotationsMultiline(w, "Annotations", namespace.Annotations)
		w.Write(LEVEL_0, "Status:\t%s\n", string(namespace.Status.Phase))
		if resourceQuotaList != nil {
			w.Write(LEVEL_0, "\n")
			DescribeResourceQuotas(resourceQuotaList, w)
		}
		if limitRangeList != nil {
			w.Write(LEVEL_0, "\n")
			DescribeLimitRanges(limitRangeList, w)
		}
		return nil
	})
}

func describeLimitRangeSpec(spec api.LimitRangeSpec, prefix string, w PrefixWriter) {
	for i := range spec.Limits {
		item := spec.Limits[i]
		maxResources := item.Max
		minResources := item.Min
		defaultLimitResources := item.Default
		defaultRequestResources := item.DefaultRequest
		ratio := item.MaxLimitRequestRatio

		set := map[api.ResourceName]bool{}
		for k := range maxResources {
			set[k] = true
		}
		for k := range minResources {
			set[k] = true
		}
		for k := range defaultLimitResources {
			set[k] = true
		}
		for k := range defaultRequestResources {
			set[k] = true
		}
		for k := range ratio {
			set[k] = true
		}

		for k := range set {
			// if no value is set, we output -
			maxValue := "-"
			minValue := "-"
			defaultLimitValue := "-"
			defaultRequestValue := "-"
			ratioValue := "-"

			maxQuantity, maxQuantityFound := maxResources[k]
			if maxQuantityFound {
				maxValue = maxQuantity.String()
			}

			minQuantity, minQuantityFound := minResources[k]
			if minQuantityFound {
				minValue = minQuantity.String()
			}

			defaultLimitQuantity, defaultLimitQuantityFound := defaultLimitResources[k]
			if defaultLimitQuantityFound {
				defaultLimitValue = defaultLimitQuantity.String()
			}

			defaultRequestQuantity, defaultRequestQuantityFound := defaultRequestResources[k]
			if defaultRequestQuantityFound {
				defaultRequestValue = defaultRequestQuantity.String()
			}

			ratioQuantity, ratioQuantityFound := ratio[k]
			if ratioQuantityFound {
				ratioValue = ratioQuantity.String()
			}

			msg := "%s%s\t%v\t%v\t%v\t%v\t%v\t%v\n"
			w.Write(LEVEL_0, msg, prefix, item.Type, k, minValue, maxValue, defaultRequestValue, defaultLimitValue, ratioValue)
		}
	}
}

// DescribeLimitRanges merges a set of limit range items into a single tabular description
func DescribeLimitRanges(limitRanges *api.LimitRangeList, w PrefixWriter) {
	if len(limitRanges.Items) == 0 {
		w.Write(LEVEL_0, "No resource limits.\n")
		return
	}
	w.Write(LEVEL_0, "Resource Limits\n Type\tResource\tMin\tMax\tDefault Request\tDefault Limit\tMax Limit/Request Ratio\n")
	w.Write(LEVEL_0, " ----\t--------\t---\t---\t---------------\t-------------\t-----------------------\n")
	for _, limitRange := range limitRanges.Items {
		describeLimitRangeSpec(limitRange.Spec, " ", w)
	}
}

// DescribeResourceQuotas merges a set of quota items into a single tabular description of all quotas
func DescribeResourceQuotas(quotas *api.ResourceQuotaList, w PrefixWriter) {
	if len(quotas.Items) == 0 {
		w.Write(LEVEL_0, "No resource quota.\n")
		return
	}
	sort.Sort(SortableResourceQuotas(quotas.Items))

	w.Write(LEVEL_0, "Resource Quotas")
	for _, q := range quotas.Items {
		w.Write(LEVEL_0, "\n Name:\t%s\n", q.Name)
		if len(q.Spec.Scopes) > 0 {
			scopes := make([]string, 0, len(q.Spec.Scopes))
			for _, scope := range q.Spec.Scopes {
				scopes = append(scopes, string(scope))
			}
			sort.Strings(scopes)
			w.Write(LEVEL_0, " Scopes:\t%s\n", strings.Join(scopes, ", "))
			for _, scope := range scopes {
				helpText := helpTextForResourceQuotaScope(api.ResourceQuotaScope(scope))
				if len(helpText) > 0 {
					w.Write(LEVEL_0, "  * %s\n", helpText)
				}
			}
		}

		w.Write(LEVEL_0, " Resource\tUsed\tHard\n")
		w.Write(LEVEL_0, " --------\t---\t---\n")

		resources := make([]api.ResourceName, 0, len(q.Status.Hard))
		for resource := range q.Status.Hard {
			resources = append(resources, resource)
		}
		sort.Sort(SortableResourceNames(resources))

		for _, resource := range resources {
			hardQuantity := q.Status.Hard[resource]
			usedQuantity := q.Status.Used[resource]
			w.Write(LEVEL_0, " %s\t%s\t%s\n", string(resource), usedQuantity.String(), hardQuantity.String())
		}
	}
}

// LimitRangeDescriber generates information about a limit range
type LimitRangeDescriber struct {
	clientset.Interface
}

func (d *LimitRangeDescriber) Describe(namespace, name string, describerSettings printers.DescriberSettings) (string, error) {
	lr := d.Core().LimitRanges(namespace)

	limitRange, err := lr.Get(name, metav1.GetOptions{})
	if err != nil {
		return "", err
	}
	return describeLimitRange(limitRange)
}

func describeLimitRange(limitRange *api.LimitRange) (string, error) {
	return tabbedString(func(out io.Writer) error {
		w := NewPrefixWriter(out)
		w.Write(LEVEL_0, "Name:\t%s\n", limitRange.Name)
		w.Write(LEVEL_0, "Namespace:\t%s\n", limitRange.Namespace)
		w.Write(LEVEL_0, "Type\tResource\tMin\tMax\tDefault Request\tDefault Limit\tMax Limit/Request Ratio\n")
		w.Write(LEVEL_0, "----\t--------\t---\t---\t---------------\t-------------\t-----------------------\n")
		describeLimitRangeSpec(limitRange.Spec, "", w)
		return nil
	})
}

// ResourceQuotaDescriber generates information about a resource quota
type ResourceQuotaDescriber struct {
	clientset.Interface
}

func (d *ResourceQuotaDescriber) Describe(namespace, name string, describerSettings printers.DescriberSettings) (string, error) {
	rq := d.Core().ResourceQuotas(namespace)

	resourceQuota, err := rq.Get(name, metav1.GetOptions{})
	if err != nil {
		return "", err
	}

	return describeQuota(resourceQuota)
}

func helpTextForResourceQuotaScope(scope api.ResourceQuotaScope) string {
	switch scope {
	case api.ResourceQuotaScopeTerminating:
		return "Matches all pods that have an active deadline. These pods have a limited lifespan on a node before being actively terminated by the system."
	case api.ResourceQuotaScopeNotTerminating:
		return "Matches all pods that do not have an active deadline. These pods usually include long running pods whose container command is not expected to terminate."
	case api.ResourceQuotaScopeBestEffort:
		return "Matches all pods that do not have resource requirements set. These pods have a best effort quality of service."
	case api.ResourceQuotaScopeNotBestEffort:
		return "Matches all pods that have at least one resource requirement set. These pods have a burstable or guaranteed quality of service."
	default:
		return ""
	}
}
func describeQuota(resourceQuota *api.ResourceQuota) (string, error) {
	return tabbedString(func(out io.Writer) error {
		w := NewPrefixWriter(out)
		w.Write(LEVEL_0, "Name:\t%s\n", resourceQuota.Name)
		w.Write(LEVEL_0, "Namespace:\t%s\n", resourceQuota.Namespace)
		if len(resourceQuota.Spec.Scopes) > 0 {
			scopes := make([]string, 0, len(resourceQuota.Spec.Scopes))
			for _, scope := range resourceQuota.Spec.Scopes {
				scopes = append(scopes, string(scope))
			}
			sort.Strings(scopes)
			w.Write(LEVEL_0, "Scopes:\t%s\n", strings.Join(scopes, ", "))
			for _, scope := range scopes {
				helpText := helpTextForResourceQuotaScope(api.ResourceQuotaScope(scope))
				if len(helpText) > 0 {
					w.Write(LEVEL_0, " * %s\n", helpText)
				}
			}
		}
		w.Write(LEVEL_0, "Resource\tUsed\tHard\n")
		w.Write(LEVEL_0, "--------\t----\t----\n")

		resources := make([]api.ResourceName, 0, len(resourceQuota.Status.Hard))
		for resource := range resourceQuota.Status.Hard {
			resources = append(resources, resource)
		}
		sort.Sort(SortableResourceNames(resources))

		msg := "%v\t%v\t%v\n"
		for i := range resources {
			resource := resources[i]
			hardQuantity := resourceQuota.Status.Hard[resource]
			usedQuantity := resourceQuota.Status.Used[resource]
			w.Write(LEVEL_0, msg, resource, usedQuantity.String(), hardQuantity.String())
		}
		return nil
	})
}

// PodDescriber generates information about a pod and the replication controllers that
// create it.
type PodDescriber struct {
	clientset.Interface
}

func (d *PodDescriber) Describe(namespace, name string, describerSettings printers.DescriberSettings) (string, error) {
	pod, err := d.Core().Pods(namespace).Get(name, metav1.GetOptions{})
	if err != nil {
		if describerSettings.ShowEvents {
			eventsInterface := d.Core().Events(namespace)
			selector := eventsInterface.GetFieldSelector(&name, &namespace, nil, nil)
			options := metav1.ListOptions{FieldSelector: selector.String()}
			events, err2 := eventsInterface.List(options)
			if describerSettings.ShowEvents && err2 == nil && len(events.Items) > 0 {
				return tabbedString(func(out io.Writer) error {
					w := NewPrefixWriter(out)
					w.Write(LEVEL_0, "Pod '%v': error '%v', but found events.\n", name, err)
					DescribeEvents(events, w)
					return nil
				})
			}
		}
		return "", err
	}

	var events *api.EventList
	if describerSettings.ShowEvents {
		if ref, err := ref.GetReference(api.Scheme, pod); err != nil {
			glog.Errorf("Unable to construct reference to '%#v': %v", pod, err)
		} else {
			ref.Kind = ""
			events, _ = d.Core().Events(namespace).Search(api.Scheme, ref)
		}
	}

	return describePod(pod, events)
}

func describePod(pod *api.Pod, events *api.EventList) (string, error) {
	return tabbedString(func(out io.Writer) error {
		w := NewPrefixWriter(out)
		w.Write(LEVEL_0, "Name:\t%s\n", pod.Name)
		w.Write(LEVEL_0, "Namespace:\t%s\n", pod.Namespace)
		if pod.Spec.NodeName == "" {
			w.Write(LEVEL_0, "Node:\t<none>\n")
		} else {
			w.Write(LEVEL_0, "Node:\t%s\n", pod.Spec.NodeName+"/"+pod.Status.HostIP)
		}
		if pod.Status.StartTime != nil {
			w.Write(LEVEL_0, "Start Time:\t%s\n", pod.Status.StartTime.Time.Format(time.RFC1123Z))
		}
		printLabelsMultiline(w, "Labels", pod.Labels)
		printAnnotationsMultiline(w, "Annotations", pod.Annotations)
		if pod.DeletionTimestamp != nil {
			w.Write(LEVEL_0, "Status:\tTerminating (expires %s)\n", pod.DeletionTimestamp.Time.Format(time.RFC1123Z))
			w.Write(LEVEL_0, "Termination Grace Period:\t%ds\n", *pod.DeletionGracePeriodSeconds)
		} else {
			w.Write(LEVEL_0, "Status:\t%s\n", string(pod.Status.Phase))
		}
		if len(pod.Status.Reason) > 0 {
			w.Write(LEVEL_0, "Reason:\t%s\n", pod.Status.Reason)
		}
		if len(pod.Status.Message) > 0 {
			w.Write(LEVEL_0, "Message:\t%s\n", pod.Status.Message)
		}
		w.Write(LEVEL_0, "IP:\t%s\n", pod.Status.PodIP)
		if createdBy := printCreator(pod.Annotations); len(createdBy) > 0 {
			w.Write(LEVEL_0, "Created By:\t%s\n", createdBy)
		}
		if controlledBy := printController(pod); len(controlledBy) > 0 {
			w.Write(LEVEL_0, "Controlled By:\t%s\n", controlledBy)
		}

		if len(pod.Spec.InitContainers) > 0 {
			describeContainers("Init Containers", pod.Spec.InitContainers, pod.Status.InitContainerStatuses, EnvValueRetriever(pod), w, "")
		}
		describeContainers("Containers", pod.Spec.Containers, pod.Status.ContainerStatuses, EnvValueRetriever(pod), w, "")
		if len(pod.Status.Conditions) > 0 {
			w.Write(LEVEL_0, "Conditions:\n  Type\tStatus\n")
			for _, c := range pod.Status.Conditions {
				w.Write(LEVEL_1, "%v \t%v \n",
					c.Type,
					c.Status)
			}
		}
		describeVolumes(pod.Spec.Volumes, w, "")
		if pod.Status.QOSClass != "" {
			w.Write(LEVEL_0, "QoS Class:\t%s\n", pod.Status.QOSClass)
		} else {
			w.Write(LEVEL_0, "QoS Class:\t%s\n", qos.GetPodQOS(pod))
		}
		printLabelsMultiline(w, "Node-Selectors", pod.Spec.NodeSelector)
		printPodTolerationsMultiline(w, "Tolerations", pod.Spec.Tolerations)
		if events != nil {
			DescribeEvents(events, w)
		}
		return nil
	})
}

func printController(controllee metav1.Object) string {
	if controllerRef := controller.GetControllerOf(controllee); controllerRef != nil {
		return fmt.Sprintf("%s/%s", controllerRef.Kind, controllerRef.Name)
	}
	return ""
}

func printCreator(annotation map[string]string) string {
	value, ok := annotation[api.CreatedByAnnotation]
	if ok {
		var r api.SerializedReference
		err := json.Unmarshal([]byte(value), &r)
		if err == nil {
			return fmt.Sprintf("%s/%s", r.Reference.Kind, r.Reference.Name)
		}
	}
	return ""
}

func describeVolumes(volumes []api.Volume, w PrefixWriter, space string) {
	if volumes == nil || len(volumes) == 0 {
		w.Write(LEVEL_0, "%sVolumes:\t<none>\n", space)
		return
	}
	w.Write(LEVEL_0, "%sVolumes:\n", space)
	for _, volume := range volumes {
		nameIndent := ""
		if len(space) > 0 {
			nameIndent = " "
		}
		w.Write(LEVEL_1, "%s%v:\n", nameIndent, volume.Name)
		switch {
		case volume.VolumeSource.HostPath != nil:
			printHostPathVolumeSource(volume.VolumeSource.HostPath, w)
		case volume.VolumeSource.EmptyDir != nil:
			printEmptyDirVolumeSource(volume.VolumeSource.EmptyDir, w)
		case volume.VolumeSource.GCEPersistentDisk != nil:
			printGCEPersistentDiskVolumeSource(volume.VolumeSource.GCEPersistentDisk, w)
		case volume.VolumeSource.AWSElasticBlockStore != nil:
			printAWSElasticBlockStoreVolumeSource(volume.VolumeSource.AWSElasticBlockStore, w)
		case volume.VolumeSource.GitRepo != nil:
			printGitRepoVolumeSource(volume.VolumeSource.GitRepo, w)
		case volume.VolumeSource.Secret != nil:
			printSecretVolumeSource(volume.VolumeSource.Secret, w)
		case volume.VolumeSource.ConfigMap != nil:
			printConfigMapVolumeSource(volume.VolumeSource.ConfigMap, w)
		case volume.VolumeSource.NFS != nil:
			printNFSVolumeSource(volume.VolumeSource.NFS, w)
		case volume.VolumeSource.ISCSI != nil:
			printISCSIVolumeSource(volume.VolumeSource.ISCSI, w)
		case volume.VolumeSource.Glusterfs != nil:
			printGlusterfsVolumeSource(volume.VolumeSource.Glusterfs, w)
		case volume.VolumeSource.PersistentVolumeClaim != nil:
			printPersistentVolumeClaimVolumeSource(volume.VolumeSource.PersistentVolumeClaim, w)
		case volume.VolumeSource.RBD != nil:
			printRBDVolumeSource(volume.VolumeSource.RBD, w)
		case volume.VolumeSource.Quobyte != nil:
			printQuobyteVolumeSource(volume.VolumeSource.Quobyte, w)
		case volume.VolumeSource.DownwardAPI != nil:
			printDownwardAPIVolumeSource(volume.VolumeSource.DownwardAPI, w)
		case volume.VolumeSource.AzureDisk != nil:
			printAzureDiskVolumeSource(volume.VolumeSource.AzureDisk, w)
		case volume.VolumeSource.VsphereVolume != nil:
			printVsphereVolumeSource(volume.VolumeSource.VsphereVolume, w)
		case volume.VolumeSource.Cinder != nil:
			printCinderVolumeSource(volume.VolumeSource.Cinder, w)
		case volume.VolumeSource.PhotonPersistentDisk != nil:
			printPhotonPersistentDiskVolumeSource(volume.VolumeSource.PhotonPersistentDisk, w)
		case volume.VolumeSource.PortworxVolume != nil:
			printPortworxVolumeSource(volume.VolumeSource.PortworxVolume, w)
		case volume.VolumeSource.ScaleIO != nil:
			printScaleIOVolumeSource(volume.VolumeSource.ScaleIO, w)
		case volume.VolumeSource.CephFS != nil:
			printCephFSVolumeSource(volume.VolumeSource.CephFS, w)
		case volume.VolumeSource.StorageOS != nil:
			printStorageOSVolumeSource(volume.VolumeSource.StorageOS, w)
<<<<<<< HEAD
		case volume.VolumeSource.FC != nil:
			printFCVolumeSource(volume.VolumeSource.FC, w)
		case volume.VolumeSource.AzureFile != nil:
			printAzureFileVolumeSource(volume.VolumeSource.AzureFile, w)
		case volume.VolumeSource.FlexVolume != nil:
			printFlexVolumeSource(volume.VolumeSource.FlexVolume, w)
		case volume.VolumeSource.Flocker != nil:
			printFlockerVolumeSource(volume.VolumeSource.Flocker, w)
=======
		case volume.VolumeSource.DOVolume != nil:
			printDOVolumeSource(volume.VolumeSource.DOVolume, w)
>>>>>>> b360a029
		default:
			w.Write(LEVEL_1, "<unknown>\n")
		}
	}
}

func printHostPathVolumeSource(hostPath *api.HostPathVolumeSource, w PrefixWriter) {
	w.Write(LEVEL_2, "Type:\tHostPath (bare host directory volume)\n"+
		"    Path:\t%v\n", hostPath.Path)
}

func printEmptyDirVolumeSource(emptyDir *api.EmptyDirVolumeSource, w PrefixWriter) {
	w.Write(LEVEL_2, "Type:\tEmptyDir (a temporary directory that shares a pod's lifetime)\n"+
		"    Medium:\t%v\n", emptyDir.Medium)
}

func printGCEPersistentDiskVolumeSource(gce *api.GCEPersistentDiskVolumeSource, w PrefixWriter) {
	w.Write(LEVEL_2, "Type:\tGCEPersistentDisk (a Persistent Disk resource in Google Compute Engine)\n"+
		"    PDName:\t%v\n"+
		"    FSType:\t%v\n"+
		"    Partition:\t%v\n"+
		"    ReadOnly:\t%v\n",
		gce.PDName, gce.FSType, gce.Partition, gce.ReadOnly)
}

func printAWSElasticBlockStoreVolumeSource(aws *api.AWSElasticBlockStoreVolumeSource, w PrefixWriter) {
	w.Write(LEVEL_2, "Type:\tAWSElasticBlockStore (a Persistent Disk resource in AWS)\n"+
		"    VolumeID:\t%v\n"+
		"    FSType:\t%v\n"+
		"    Partition:\t%v\n"+
		"    ReadOnly:\t%v\n",
		aws.VolumeID, aws.FSType, aws.Partition, aws.ReadOnly)
}

func printGitRepoVolumeSource(git *api.GitRepoVolumeSource, w PrefixWriter) {
	w.Write(LEVEL_2, "Type:\tGitRepo (a volume that is pulled from git when the pod is created)\n"+
		"    Repository:\t%v\n"+
		"    Revision:\t%v\n",
		git.Repository, git.Revision)
}

func printSecretVolumeSource(secret *api.SecretVolumeSource, w PrefixWriter) {
	optional := secret.Optional != nil && *secret.Optional
	w.Write(LEVEL_2, "Type:\tSecret (a volume populated by a Secret)\n"+
		"    SecretName:\t%v\n"+
		"    Optional:\t%v\n",
		secret.SecretName, optional)
}

func printConfigMapVolumeSource(configMap *api.ConfigMapVolumeSource, w PrefixWriter) {
	optional := configMap.Optional != nil && *configMap.Optional
	w.Write(LEVEL_2, "Type:\tConfigMap (a volume populated by a ConfigMap)\n"+
		"    Name:\t%v\n"+
		"    Optional:\t%v\n",
		configMap.Name, optional)
}

func printNFSVolumeSource(nfs *api.NFSVolumeSource, w PrefixWriter) {
	w.Write(LEVEL_2, "Type:\tNFS (an NFS mount that lasts the lifetime of a pod)\n"+
		"    Server:\t%v\n"+
		"    Path:\t%v\n"+
		"    ReadOnly:\t%v\n",
		nfs.Server, nfs.Path, nfs.ReadOnly)
}

func printQuobyteVolumeSource(quobyte *api.QuobyteVolumeSource, w PrefixWriter) {
	w.Write(LEVEL_2, "Type:\tQuobyte (a Quobyte mount on the host that shares a pod's lifetime)\n"+
		"    Registry:\t%v\n"+
		"    Volume:\t%v\n"+
		"    ReadOnly:\t%v\n",
		quobyte.Registry, quobyte.Volume, quobyte.ReadOnly)
}

func printPortworxVolumeSource(pwxVolume *api.PortworxVolumeSource, w PrefixWriter) {
	w.Write(LEVEL_2, "Type:\tPortworxVolume (a Portworx Volume resource)\n"+
		"    VolumeID:\t%v\n",
		pwxVolume.VolumeID)
}

func printISCSIVolumeSource(iscsi *api.ISCSIVolumeSource, w PrefixWriter) {
	w.Write(LEVEL_2, "Type:\tISCSI (an ISCSI Disk resource that is attached to a kubelet's host machine and then exposed to the pod)\n"+
		"    TargetPortal:\t%v\n"+
		"    IQN:\t%v\n"+
		"    Lun:\t%v\n"+
		"    ISCSIInterface\t%v\n"+
		"    FSType:\t%v\n"+
		"    ReadOnly:\t%v\n"+
		"    Portals:\t%v\n"+
		"    DiscoveryCHAPAuth:\t%v\n"+
		"    SessionCHAPAuth:\t%v\n"+
		"    SecretRef:\t%v\n",
		iscsi.TargetPortal, iscsi.IQN, iscsi.Lun, iscsi.ISCSIInterface, iscsi.FSType, iscsi.ReadOnly, iscsi.Portals, iscsi.DiscoveryCHAPAuth, iscsi.SessionCHAPAuth, iscsi.SecretRef)
}

func printGlusterfsVolumeSource(glusterfs *api.GlusterfsVolumeSource, w PrefixWriter) {
	w.Write(LEVEL_2, "Type:\tGlusterfs (a Glusterfs mount on the host that shares a pod's lifetime)\n"+
		"    EndpointsName:\t%v\n"+
		"    Path:\t%v\n"+
		"    ReadOnly:\t%v\n",
		glusterfs.EndpointsName, glusterfs.Path, glusterfs.ReadOnly)
}

func printPersistentVolumeClaimVolumeSource(claim *api.PersistentVolumeClaimVolumeSource, w PrefixWriter) {
	w.Write(LEVEL_2, "Type:\tPersistentVolumeClaim (a reference to a PersistentVolumeClaim in the same namespace)\n"+
		"    ClaimName:\t%v\n"+
		"    ReadOnly:\t%v\n",
		claim.ClaimName, claim.ReadOnly)
}

func printRBDVolumeSource(rbd *api.RBDVolumeSource, w PrefixWriter) {
	w.Write(LEVEL_2, "Type:\tRBD (a Rados Block Device mount on the host that shares a pod's lifetime)\n"+
		"    CephMonitors:\t%v\n"+
		"    RBDImage:\t%v\n"+
		"    FSType:\t%v\n"+
		"    RBDPool:\t%v\n"+
		"    RadosUser:\t%v\n"+
		"    Keyring:\t%v\n"+
		"    SecretRef:\t%v\n"+
		"    ReadOnly:\t%v\n",
		rbd.CephMonitors, rbd.RBDImage, rbd.FSType, rbd.RBDPool, rbd.RadosUser, rbd.Keyring, rbd.SecretRef, rbd.ReadOnly)
}

func printDownwardAPIVolumeSource(d *api.DownwardAPIVolumeSource, w PrefixWriter) {
	w.Write(LEVEL_2, "Type:\tDownwardAPI (a volume populated by information about the pod)\n    Items:\n")
	for _, mapping := range d.Items {
		if mapping.FieldRef != nil {
			w.Write(LEVEL_3, "%v -> %v\n", mapping.FieldRef.FieldPath, mapping.Path)
		}
		if mapping.ResourceFieldRef != nil {
			w.Write(LEVEL_3, "%v -> %v\n", mapping.ResourceFieldRef.Resource, mapping.Path)
		}
	}
}

func printAzureDiskVolumeSource(d *api.AzureDiskVolumeSource, w PrefixWriter) {
	w.Write(LEVEL_2, "Type:\tAzureDisk (an Azure Data Disk mount on the host and bind mount to the pod)\n"+
		"    DiskName:\t%v\n"+
		"    DiskURI:\t%v\n"+
		"    Kind: \t%v\n"+
		"    FSType:\t%v\n"+
		"    CachingMode:\t%v\n"+
		"    ReadOnly:\t%v\n",
		d.DiskName, d.DataDiskURI, *d.Kind, *d.FSType, *d.CachingMode, *d.ReadOnly)
}

func printVsphereVolumeSource(vsphere *api.VsphereVirtualDiskVolumeSource, w PrefixWriter) {
	w.Write(LEVEL_2, "Type:\tvSphereVolume (a Persistent Disk resource in vSphere)\n"+
		"    VolumePath:\t%v\n"+
		"    FSType:\t%v\n",
		"    StoragePolicyName:\t%v\n",
		vsphere.VolumePath, vsphere.FSType, vsphere.StoragePolicyName)
}

func printPhotonPersistentDiskVolumeSource(photon *api.PhotonPersistentDiskVolumeSource, w PrefixWriter) {
	w.Write(LEVEL_2, "Type:\tPhotonPersistentDisk (a Persistent Disk resource in photon platform)\n"+
		"    PdID:\t%v\n"+
		"    FSType:\t%v\n",
		photon.PdID, photon.FSType)
}

func printCinderVolumeSource(cinder *api.CinderVolumeSource, w PrefixWriter) {
	w.Write(LEVEL_2, "Type:\tCinder (a Persistent Disk resource in OpenStack)\n"+
		"    VolumeID:\t%v\n"+
		"    FSType:\t%v\n"+
		"    ReadOnly:\t%v\n",
		cinder.VolumeID, cinder.FSType, cinder.ReadOnly)
}

func printScaleIOVolumeSource(sio *api.ScaleIOVolumeSource, w PrefixWriter) {
	w.Write(LEVEL_2, "Type:\tScaleIO (a persistent volume backed by a block device in ScaleIO)\n"+
		"    Gateway:\t%v\n"+
		"    System:\t%v\n"+
		"    Protection Domain:\t%v\n"+
		"    Storage Pool:\t%v\n"+
		"    Storage Mode:\t%v\n"+
		"    VolumeName:\t%v\n"+
		"    FSType:\t%v\n"+
		"    ReadOnly:\t%v\n",
		sio.Gateway, sio.System, sio.ProtectionDomain, sio.StoragePool, sio.StorageMode, sio.VolumeName, sio.FSType, sio.ReadOnly)
}

func printLocalVolumeSource(ls *api.LocalVolumeSource, w PrefixWriter) {
	w.Write(LEVEL_2, "Type:\tLocalVolume (a persistent volume backed by local storage on a node)\n"+
		"    Path:\t%v\n",
		ls.Path)
}

func printCephFSVolumeSource(cephfs *api.CephFSVolumeSource, w PrefixWriter) {
	w.Write(LEVEL_2, "Type:\tCephFS (a CephFS mount on the host that shares a pod's lifetime)\n"+
		"    Monitors:\t%v\n"+
		"    Path:\t%v\n"+
		"    User:\t%v\n"+
		"    SecretFile:\t%v\n"+
		"    SecretRef:\t%v\n"+
		"    ReadOnly:\t%v\n",
		cephfs.Monitors, cephfs.Path, cephfs.User, cephfs.SecretFile, cephfs.SecretRef, cephfs.ReadOnly)
}

func printStorageOSVolumeSource(storageos *api.StorageOSVolumeSource, w PrefixWriter) {
	w.Write(LEVEL_2, "Type:\tStorageOS (a StorageOS Persistent Disk resource)\n"+
		"    VolumeName:\t%v\n"+
		"    VolumeNamespace:\t%v\n"+
		"    FSType:\t%v\n"+
		"    ReadOnly:\t%v\n",
		storageos.VolumeName, storageos.VolumeNamespace, storageos.FSType, storageos.ReadOnly)
}

func printStorageOSPersistentVolumeSource(storageos *api.StorageOSPersistentVolumeSource, w PrefixWriter) {
	w.Write(LEVEL_2, "Type:\tStorageOS (a StorageOS Persistent Disk resource)\n"+
		"    VolumeName:\t%v\n"+
		"    VolumeNamespace:\t%v\n"+
		"    FSType:\t%v\n"+
		"    ReadOnly:\t%v\n",
		storageos.VolumeName, storageos.VolumeNamespace, storageos.FSType, storageos.ReadOnly)
}

<<<<<<< HEAD
func printFCVolumeSource(fc *api.FCVolumeSource, w PrefixWriter) {
	lun := "<none>"
	if fc.Lun != nil {
		lun = strconv.Itoa(int(*fc.Lun))
	}
	w.Write(LEVEL_2, "Type:\tFC (a Fibre Channel disk)\n"+
		"    TargetWWNs:\t%v\n"+
		"    LUN:\t%v\n"+
		"    FSType:\t%v\n"+
		"    ReadOnly:\t%v\n",
		strings.Join(fc.TargetWWNs, ", "), lun, fc.FSType, fc.ReadOnly)
}

func printAzureFileVolumeSource(azureFile *api.AzureFileVolumeSource, w PrefixWriter) {
	w.Write(LEVEL_2, "Type:\tAzureFile (an Azure File Service mount on the host and bind mount to the pod)\n"+
		"    SecretName:\t%v\n"+
		"    ShareName:\t%v\n"+
		"    ReadOnly:\t%v\n",
		azureFile.SecretName, azureFile.ShareName, azureFile.ReadOnly)
}

func printFlexVolumeSource(flex *api.FlexVolumeSource, w PrefixWriter) {
	w.Write(LEVEL_2, "Type:\tFlexVolume (a generic volume resource that is provisioned/attached using an exec based plugin)\n"+
		"    Driver:\t%v\n"+
		"    FSType:\t%v\n"+
		"    SecretRef:\t%v\n"+
		"    ReadOnly:\t%v\n",
		"    Options:\t%v\n",
		flex.Driver, flex.FSType, flex.SecretRef, flex.ReadOnly, flex.Options)
}

func printFlockerVolumeSource(flocker *api.FlockerVolumeSource, w PrefixWriter) {
	w.Write(LEVEL_2, "Type:\tFlocker (a Flocker volume mounted by the Flocker agent)\n"+
		"    DatasetName:\t%v\n"+
		"    DatasetUUID:\t%v\n",
		flocker.DatasetName, flocker.DatasetUUID)
=======
func printDOVolumeSource(dovolume *api.DOVolumeSource, w PrefixWriter) {
	w.Write(LEVEL_2, "Type:\tDOVolume (a Digital Ocean on the host that shares a pod's lifetime)\n"+
		"    VolumeID:\t%v\n"+
		"    FSType:\t%v\n"+
		"    ReadOnly:\t%v\n",
		dovolume.VolumeID, dovolume.FSType, dovolume.ReadOnly)
>>>>>>> b360a029
}

type PersistentVolumeDescriber struct {
	clientset.Interface
}

func (d *PersistentVolumeDescriber) Describe(namespace, name string, describerSettings printers.DescriberSettings) (string, error) {
	c := d.Core().PersistentVolumes()

	pv, err := c.Get(name, metav1.GetOptions{})
	if err != nil {
		return "", err
	}

	var events *api.EventList
	if describerSettings.ShowEvents {
		events, _ = d.Core().Events(namespace).Search(api.Scheme, pv)
	}

	return describePersistentVolume(pv, events)
}

func describePersistentVolume(pv *api.PersistentVolume, events *api.EventList) (string, error) {
	return tabbedString(func(out io.Writer) error {
		w := NewPrefixWriter(out)
		w.Write(LEVEL_0, "Name:\t%s\n", pv.Name)
		printLabelsMultiline(w, "Labels", pv.Labels)
		printAnnotationsMultiline(w, "Annotations", pv.Annotations)
		w.Write(LEVEL_0, "StorageClass:\t%s\n", helper.GetPersistentVolumeClass(pv))
		w.Write(LEVEL_0, "Status:\t%s\n", pv.Status.Phase)
		if pv.Spec.ClaimRef != nil {
			w.Write(LEVEL_0, "Claim:\t%s\n", pv.Spec.ClaimRef.Namespace+"/"+pv.Spec.ClaimRef.Name)
		} else {
			w.Write(LEVEL_0, "Claim:\t%s\n", "")
		}
		w.Write(LEVEL_0, "Reclaim Policy:\t%v\n", pv.Spec.PersistentVolumeReclaimPolicy)
		w.Write(LEVEL_0, "Access Modes:\t%s\n", helper.GetAccessModesAsString(pv.Spec.AccessModes))
		storage := pv.Spec.Capacity[api.ResourceStorage]
		w.Write(LEVEL_0, "Capacity:\t%s\n", storage.String())
		w.Write(LEVEL_0, "Message:\t%s\n", pv.Status.Message)
		w.Write(LEVEL_0, "Source:\n")

		switch {
		case pv.Spec.HostPath != nil:
			printHostPathVolumeSource(pv.Spec.HostPath, w)
		case pv.Spec.GCEPersistentDisk != nil:
			printGCEPersistentDiskVolumeSource(pv.Spec.GCEPersistentDisk, w)
		case pv.Spec.AWSElasticBlockStore != nil:
			printAWSElasticBlockStoreVolumeSource(pv.Spec.AWSElasticBlockStore, w)
		case pv.Spec.NFS != nil:
			printNFSVolumeSource(pv.Spec.NFS, w)
		case pv.Spec.ISCSI != nil:
			printISCSIVolumeSource(pv.Spec.ISCSI, w)
		case pv.Spec.Glusterfs != nil:
			printGlusterfsVolumeSource(pv.Spec.Glusterfs, w)
		case pv.Spec.RBD != nil:
			printRBDVolumeSource(pv.Spec.RBD, w)
		case pv.Spec.Quobyte != nil:
			printQuobyteVolumeSource(pv.Spec.Quobyte, w)
		case pv.Spec.VsphereVolume != nil:
			printVsphereVolumeSource(pv.Spec.VsphereVolume, w)
		case pv.Spec.Cinder != nil:
			printCinderVolumeSource(pv.Spec.Cinder, w)
		case pv.Spec.AzureDisk != nil:
			printAzureDiskVolumeSource(pv.Spec.AzureDisk, w)
		case pv.Spec.PhotonPersistentDisk != nil:
			printPhotonPersistentDiskVolumeSource(pv.Spec.PhotonPersistentDisk, w)
		case pv.Spec.PortworxVolume != nil:
			printPortworxVolumeSource(pv.Spec.PortworxVolume, w)
		case pv.Spec.ScaleIO != nil:
			printScaleIOVolumeSource(pv.Spec.ScaleIO, w)
		case pv.Spec.Local != nil:
			printLocalVolumeSource(pv.Spec.Local, w)
		case pv.Spec.CephFS != nil:
			printCephFSVolumeSource(pv.Spec.CephFS, w)
		case pv.Spec.StorageOS != nil:
			printStorageOSPersistentVolumeSource(pv.Spec.StorageOS, w)
<<<<<<< HEAD
		case pv.Spec.FC != nil:
			printFCVolumeSource(pv.Spec.FC, w)
		case pv.Spec.AzureFile != nil:
			printAzureFileVolumeSource(pv.Spec.AzureFile, w)
		case pv.Spec.FlexVolume != nil:
			printFlexVolumeSource(pv.Spec.FlexVolume, w)
		case pv.Spec.Flocker != nil:
			printFlockerVolumeSource(pv.Spec.Flocker, w)
		default:
			w.Write(LEVEL_1, "<unknown>\n")
=======
		case pv.Spec.StorageOS != nil:
			printDOVolumeSource(pv.Spec.DOVolume, w)
>>>>>>> b360a029
		}

		if events != nil {
			DescribeEvents(events, w)
		}

		return nil
	})
}

type PersistentVolumeClaimDescriber struct {
	clientset.Interface
}

func (d *PersistentVolumeClaimDescriber) Describe(namespace, name string, describerSettings printers.DescriberSettings) (string, error) {
	c := d.Core().PersistentVolumeClaims(namespace)

	pvc, err := c.Get(name, metav1.GetOptions{})
	if err != nil {
		return "", err
	}

	events, _ := d.Core().Events(namespace).Search(api.Scheme, pvc)

	return describePersistentVolumeClaim(pvc, events)
}

func describePersistentVolumeClaim(pvc *api.PersistentVolumeClaim, events *api.EventList) (string, error) {
	return tabbedString(func(out io.Writer) error {
		w := NewPrefixWriter(out)
		w.Write(LEVEL_0, "Name:\t%s\n", pvc.Name)
		w.Write(LEVEL_0, "Namespace:\t%s\n", pvc.Namespace)
		w.Write(LEVEL_0, "StorageClass:\t%s\n", helper.GetPersistentVolumeClaimClass(pvc))
		w.Write(LEVEL_0, "Status:\t%v\n", pvc.Status.Phase)
		w.Write(LEVEL_0, "Volume:\t%s\n", pvc.Spec.VolumeName)
		printLabelsMultiline(w, "Labels", pvc.Labels)
		printAnnotationsMultiline(w, "Annotations", pvc.Annotations)
		storage := pvc.Spec.Resources.Requests[api.ResourceStorage]
		capacity := ""
		accessModes := ""
		if pvc.Spec.VolumeName != "" {
			accessModes = helper.GetAccessModesAsString(pvc.Status.AccessModes)
			storage = pvc.Status.Capacity[api.ResourceStorage]
			capacity = storage.String()
		}
		w.Write(LEVEL_0, "Capacity:\t%s\n", capacity)
		w.Write(LEVEL_0, "Access Modes:\t%s\n", accessModes)
		if events != nil {
			DescribeEvents(events, w)
		}

		return nil
	})
}

func describeContainers(label string, containers []api.Container, containerStatuses []api.ContainerStatus,
	resolverFn EnvVarResolverFunc, w PrefixWriter, space string) {
	statuses := map[string]api.ContainerStatus{}
	for _, status := range containerStatuses {
		statuses[status.Name] = status
	}

	describeContainersLabel(containers, label, space, w)

	for _, container := range containers {
		status, ok := statuses[container.Name]
		describeContainerBasicInfo(container, status, ok, space, w)
		describeContainerCommand(container, w)
		if ok {
			describeContainerState(status, w)
		}
		describeContainerResource(container, w)
		describeContainerProbe(container, w)
		if len(container.EnvFrom) > 0 {
			describeContainerEnvFrom(container, resolverFn, w)
		}
		describeContainerEnvVars(container, resolverFn, w)
		describeContainerVolumes(container, w)
	}
}

func describeContainersLabel(containers []api.Container, label, space string, w PrefixWriter) {
	none := ""
	if len(containers) == 0 {
		none = " <none>"
	}
	w.Write(LEVEL_0, "%s%s:%s\n", space, label, none)
}

func describeContainerBasicInfo(container api.Container, status api.ContainerStatus, ok bool, space string, w PrefixWriter) {
	nameIndent := ""
	if len(space) > 0 {
		nameIndent = " "
	}
	w.Write(LEVEL_1, "%s%v:\n", nameIndent, container.Name)
	if ok {
		w.Write(LEVEL_2, "Container ID:\t%s\n", status.ContainerID)
	}
	w.Write(LEVEL_2, "Image:\t%s\n", container.Image)
	if ok {
		w.Write(LEVEL_2, "Image ID:\t%s\n", status.ImageID)
	}
	portString := describeContainerPorts(container.Ports)
	if strings.Contains(portString, ",") {
		w.Write(LEVEL_2, "Ports:\t%s\n", portString)
	} else {
		if len(portString) == 0 {
			w.Write(LEVEL_2, "Port:\t<none>\n")
		} else {
			w.Write(LEVEL_2, "Port:\t%s\n", portString)
		}
	}
}

func describeContainerPorts(cPorts []api.ContainerPort) string {
	ports := make([]string, 0, len(cPorts))
	for _, cPort := range cPorts {
		ports = append(ports, fmt.Sprintf("%d/%s", cPort.ContainerPort, cPort.Protocol))
	}
	return strings.Join(ports, ", ")
}

func describeContainerCommand(container api.Container, w PrefixWriter) {
	if len(container.Command) > 0 {
		w.Write(LEVEL_2, "Command:\n")
		for _, c := range container.Command {
			w.Write(LEVEL_3, "%s\n", c)
		}
	}
	if len(container.Args) > 0 {
		w.Write(LEVEL_2, "Args:\n")
		for _, arg := range container.Args {
			w.Write(LEVEL_3, "%s\n", arg)
		}
	}
}

func describeContainerResource(container api.Container, w PrefixWriter) {
	resources := container.Resources
	if len(resources.Limits) > 0 {
		w.Write(LEVEL_2, "Limits:\n")
	}
	for _, name := range SortedResourceNames(resources.Limits) {
		quantity := resources.Limits[name]
		w.Write(LEVEL_3, "%s:\t%s\n", name, quantity.String())
	}

	if len(resources.Requests) > 0 {
		w.Write(LEVEL_2, "Requests:\n")
	}
	for _, name := range SortedResourceNames(resources.Requests) {
		quantity := resources.Requests[name]
		w.Write(LEVEL_3, "%s:\t%s\n", name, quantity.String())
	}
}

func describeContainerState(status api.ContainerStatus, w PrefixWriter) {
	describeStatus("State", status.State, w)
	if status.LastTerminationState.Terminated != nil {
		describeStatus("Last State", status.LastTerminationState, w)
	}
	w.Write(LEVEL_2, "Ready:\t%v\n", printBool(status.Ready))
	w.Write(LEVEL_2, "Restart Count:\t%d\n", status.RestartCount)
}

func describeContainerProbe(container api.Container, w PrefixWriter) {
	if container.LivenessProbe != nil {
		probe := DescribeProbe(container.LivenessProbe)
		w.Write(LEVEL_2, "Liveness:\t%s\n", probe)
	}
	if container.ReadinessProbe != nil {
		probe := DescribeProbe(container.ReadinessProbe)
		w.Write(LEVEL_2, "Readiness:\t%s\n", probe)
	}
}

func describeContainerVolumes(container api.Container, w PrefixWriter) {
	none := ""
	if len(container.VolumeMounts) == 0 {
		none = "\t<none>"
	}
	w.Write(LEVEL_2, "Mounts:%s\n", none)
	sort.Sort(SortableVolumeMounts(container.VolumeMounts))
	for _, mount := range container.VolumeMounts {
		flags := []string{}
		switch {
		case mount.ReadOnly:
			flags = append(flags, "ro")
		case !mount.ReadOnly:
			flags = append(flags, "rw")
		case len(mount.SubPath) > 0:
			flags = append(flags, fmt.Sprintf("path=%q", mount.SubPath))
		}
		w.Write(LEVEL_3, "%s from %s (%s)\n", mount.MountPath, mount.Name, strings.Join(flags, ","))
	}
}

func describeContainerEnvVars(container api.Container, resolverFn EnvVarResolverFunc, w PrefixWriter) {
	none := ""
	if len(container.Env) == 0 {
		none = "\t<none>"
	}
	w.Write(LEVEL_2, "Environment:%s\n", none)

	for _, e := range container.Env {
		if e.ValueFrom == nil {
			w.Write(LEVEL_3, "%s:\t%s\n", e.Name, e.Value)
			continue
		}

		switch {
		case e.ValueFrom.FieldRef != nil:
			var valueFrom string
			if resolverFn != nil {
				valueFrom = resolverFn(e)
			}
			w.Write(LEVEL_3, "%s:\t%s (%s:%s)\n", e.Name, valueFrom, e.ValueFrom.FieldRef.APIVersion, e.ValueFrom.FieldRef.FieldPath)
		case e.ValueFrom.ResourceFieldRef != nil:
			valueFrom, err := resourcehelper.ExtractContainerResourceValue(e.ValueFrom.ResourceFieldRef, &container)
			if err != nil {
				valueFrom = ""
			}
			resource := e.ValueFrom.ResourceFieldRef.Resource
			if valueFrom == "0" && (resource == "limits.cpu" || resource == "limits.memory") {
				valueFrom = "node allocatable"
			}
			w.Write(LEVEL_3, "%s:\t%s (%s)\n", e.Name, valueFrom, resource)
		case e.ValueFrom.SecretKeyRef != nil:
			optional := e.ValueFrom.SecretKeyRef.Optional != nil && *e.ValueFrom.SecretKeyRef.Optional
			w.Write(LEVEL_3, "%s:\t<set to the key '%s' in secret '%s'>\tOptional: %t\n", e.Name, e.ValueFrom.SecretKeyRef.Key, e.ValueFrom.SecretKeyRef.Name, optional)
		case e.ValueFrom.ConfigMapKeyRef != nil:
			optional := e.ValueFrom.ConfigMapKeyRef.Optional != nil && *e.ValueFrom.ConfigMapKeyRef.Optional
			w.Write(LEVEL_3, "%s:\t<set to the key '%s' of config map '%s'>\tOptional: %t\n", e.Name, e.ValueFrom.ConfigMapKeyRef.Key, e.ValueFrom.ConfigMapKeyRef.Name, optional)
		}
	}
}

func describeContainerEnvFrom(container api.Container, resolverFn EnvVarResolverFunc, w PrefixWriter) {
	none := ""
	if len(container.EnvFrom) == 0 {
		none = "\t<none>"
	}
	w.Write(LEVEL_2, "Environment Variables from:%s\n", none)

	for _, e := range container.EnvFrom {
		from := ""
		name := ""
		optional := false
		if e.ConfigMapRef != nil {
			from = "ConfigMap"
			name = e.ConfigMapRef.Name
			optional = e.ConfigMapRef.Optional != nil && *e.ConfigMapRef.Optional
		} else if e.SecretRef != nil {
			from = "Secret"
			name = e.SecretRef.Name
			optional = e.SecretRef.Optional != nil && *e.SecretRef.Optional
		}
		if len(e.Prefix) == 0 {
			w.Write(LEVEL_3, "%s\t%s\tOptional: %t\n", name, from, optional)
		} else {
			w.Write(LEVEL_3, "%s\t%s with prefix '%s'\tOptional: %t\n", name, from, e.Prefix, optional)
		}
	}
}

// DescribeProbe is exported for consumers in other API groups that have probes
func DescribeProbe(probe *api.Probe) string {
	attrs := fmt.Sprintf("delay=%ds timeout=%ds period=%ds #success=%d #failure=%d", probe.InitialDelaySeconds, probe.TimeoutSeconds, probe.PeriodSeconds, probe.SuccessThreshold, probe.FailureThreshold)
	switch {
	case probe.Exec != nil:
		return fmt.Sprintf("exec %v %s", probe.Exec.Command, attrs)
	case probe.HTTPGet != nil:
		url := &url.URL{}
		url.Scheme = strings.ToLower(string(probe.HTTPGet.Scheme))
		if len(probe.HTTPGet.Port.String()) > 0 {
			url.Host = net.JoinHostPort(probe.HTTPGet.Host, probe.HTTPGet.Port.String())
		} else {
			url.Host = probe.HTTPGet.Host
		}
		url.Path = probe.HTTPGet.Path
		return fmt.Sprintf("http-get %s %s", url.String(), attrs)
	case probe.TCPSocket != nil:
		return fmt.Sprintf("tcp-socket %s:%s %s", probe.TCPSocket.Host, probe.TCPSocket.Port.String(), attrs)
	}
	return fmt.Sprintf("unknown %s", attrs)
}

type EnvVarResolverFunc func(e api.EnvVar) string

// EnvValueFrom is exported for use by describers in other packages
func EnvValueRetriever(pod *api.Pod) EnvVarResolverFunc {
	return func(e api.EnvVar) string {
		internalFieldPath, _, err := api.Scheme.ConvertFieldLabel(e.ValueFrom.FieldRef.APIVersion, "Pod", e.ValueFrom.FieldRef.FieldPath, "")
		if err != nil {
			return "" // pod validation should catch this on create
		}

		valueFrom, err := fieldpath.ExtractFieldPathAsString(pod, internalFieldPath)
		if err != nil {
			return "" // pod validation should catch this on create
		}

		return valueFrom
	}
}

func describeStatus(stateName string, state api.ContainerState, w PrefixWriter) {
	switch {
	case state.Running != nil:
		w.Write(LEVEL_2, "%s:\tRunning\n", stateName)
		w.Write(LEVEL_3, "Started:\t%v\n", state.Running.StartedAt.Time.Format(time.RFC1123Z))
	case state.Waiting != nil:
		w.Write(LEVEL_2, "%s:\tWaiting\n", stateName)
		if state.Waiting.Reason != "" {
			w.Write(LEVEL_3, "Reason:\t%s\n", state.Waiting.Reason)
		}
	case state.Terminated != nil:
		w.Write(LEVEL_2, "%s:\tTerminated\n", stateName)
		if state.Terminated.Reason != "" {
			w.Write(LEVEL_3, "Reason:\t%s\n", state.Terminated.Reason)
		}
		if state.Terminated.Message != "" {
			w.Write(LEVEL_3, "Message:\t%s\n", state.Terminated.Message)
		}
		w.Write(LEVEL_3, "Exit Code:\t%d\n", state.Terminated.ExitCode)
		if state.Terminated.Signal > 0 {
			w.Write(LEVEL_3, "Signal:\t%d\n", state.Terminated.Signal)
		}
		w.Write(LEVEL_3, "Started:\t%s\n", state.Terminated.StartedAt.Time.Format(time.RFC1123Z))
		w.Write(LEVEL_3, "Finished:\t%s\n", state.Terminated.FinishedAt.Time.Format(time.RFC1123Z))
	default:
		w.Write(LEVEL_2, "%s:\tWaiting\n", stateName)
	}
}

func describeVolumeClaimTemplates(templates []api.PersistentVolumeClaim, w PrefixWriter) {
	if len(templates) == 0 {
		w.Write(LEVEL_0, "Volume Claims:\t<none>\n")
		return
	}
	w.Write(LEVEL_0, "Volume Claims:\n")
	for _, pvc := range templates {
		w.Write(LEVEL_1, "Name:\t%s\n", pvc.Name)
		w.Write(LEVEL_1, "StorageClass:\t%s\n", helper.GetPersistentVolumeClaimClass(&pvc))
		printLabelsMultilineWithIndent(w, "  ", "Labels", "\t", pvc.Labels, sets.NewString())
		printLabelsMultilineWithIndent(w, "  ", "Annotations", "\t", pvc.Annotations, sets.NewString())
		if capacity, ok := pvc.Spec.Resources.Requests[api.ResourceStorage]; ok {
			w.Write(LEVEL_1, "Capacity:\t%s\n", capacity.String())
		} else {
			w.Write(LEVEL_1, "Capacity:\t%s\n", "<default>")
		}
		w.Write(LEVEL_1, "Access Modes:\t%s\n", pvc.Spec.AccessModes)
	}
}

func printBoolPtr(value *bool) string {
	if value != nil {
		return printBool(*value)
	}

	return "<unset>"
}

func printBool(value bool) string {
	if value {
		return "True"
	}

	return "False"
}

// ReplicationControllerDescriber generates information about a replication controller
// and the pods it has created.
type ReplicationControllerDescriber struct {
	clientset.Interface
}

func (d *ReplicationControllerDescriber) Describe(namespace, name string, describerSettings printers.DescriberSettings) (string, error) {
	rc := d.Core().ReplicationControllers(namespace)
	pc := d.Core().Pods(namespace)

	controller, err := rc.Get(name, metav1.GetOptions{})
	if err != nil {
		return "", err
	}

	running, waiting, succeeded, failed, err := getPodStatusForController(pc, labels.SelectorFromSet(controller.Spec.Selector), controller.UID)
	if err != nil {
		return "", err
	}

	var events *api.EventList
	if describerSettings.ShowEvents {
		events, _ = d.Core().Events(namespace).Search(api.Scheme, controller)
	}

	return describeReplicationController(controller, events, running, waiting, succeeded, failed)
}

func describeReplicationController(controller *api.ReplicationController, events *api.EventList, running, waiting, succeeded, failed int) (string, error) {
	return tabbedString(func(out io.Writer) error {
		w := NewPrefixWriter(out)
		w.Write(LEVEL_0, "Name:\t%s\n", controller.Name)
		w.Write(LEVEL_0, "Namespace:\t%s\n", controller.Namespace)
		w.Write(LEVEL_0, "Selector:\t%s\n", labels.FormatLabels(controller.Spec.Selector))
		printLabelsMultiline(w, "Labels", controller.Labels)
		printAnnotationsMultiline(w, "Annotations", controller.Annotations)
		w.Write(LEVEL_0, "Replicas:\t%d current / %d desired\n", controller.Status.Replicas, controller.Spec.Replicas)
		w.Write(LEVEL_0, "Pods Status:\t%d Running / %d Waiting / %d Succeeded / %d Failed\n", running, waiting, succeeded, failed)
		DescribePodTemplate(controller.Spec.Template, w)
		if len(controller.Status.Conditions) > 0 {
			w.Write(LEVEL_0, "Conditions:\n  Type\tStatus\tReason\n")
			w.Write(LEVEL_1, "----\t------\t------\n")
			for _, c := range controller.Status.Conditions {
				w.Write(LEVEL_1, "%v \t%v\t%v\n", c.Type, c.Status, c.Reason)
			}
		}
		if events != nil {
			DescribeEvents(events, w)
		}
		return nil
	})
}

func DescribePodTemplate(template *api.PodTemplateSpec, w PrefixWriter) {
	w.Write(LEVEL_0, "Pod Template:\n")
	if template == nil {
		w.Write(LEVEL_1, "<unset>")
		return
	}
	printLabelsMultiline(w, "  Labels", template.Labels)
	if len(template.Annotations) > 0 {
		printAnnotationsMultiline(w, "  Annotations", template.Annotations)
	}
	if len(template.Spec.ServiceAccountName) > 0 {
		w.Write(LEVEL_1, "Service Account:\t%s\n", template.Spec.ServiceAccountName)
	}
	if len(template.Spec.InitContainers) > 0 {
		describeContainers("Init Containers", template.Spec.InitContainers, nil, nil, w, "  ")
	}
	describeContainers("Containers", template.Spec.Containers, nil, nil, w, "  ")
	describeVolumes(template.Spec.Volumes, w, "  ")
}

// ReplicaSetDescriber generates information about a ReplicaSet and the pods it has created.
type ReplicaSetDescriber struct {
	clientset.Interface
}

func (d *ReplicaSetDescriber) Describe(namespace, name string, describerSettings printers.DescriberSettings) (string, error) {
	rsc := d.Extensions().ReplicaSets(namespace)
	pc := d.Core().Pods(namespace)

	rs, err := rsc.Get(name, metav1.GetOptions{})
	if err != nil {
		return "", err
	}

	selector, err := metav1.LabelSelectorAsSelector(rs.Spec.Selector)
	if err != nil {
		return "", err
	}

	running, waiting, succeeded, failed, getPodErr := getPodStatusForController(pc, selector, rs.UID)

	var events *api.EventList
	if describerSettings.ShowEvents {
		events, _ = d.Core().Events(namespace).Search(api.Scheme, rs)
	}

	return describeReplicaSet(rs, events, running, waiting, succeeded, failed, getPodErr)
}

func describeReplicaSet(rs *extensions.ReplicaSet, events *api.EventList, running, waiting, succeeded, failed int, getPodErr error) (string, error) {
	return tabbedString(func(out io.Writer) error {
		w := NewPrefixWriter(out)
		w.Write(LEVEL_0, "Name:\t%s\n", rs.Name)
		w.Write(LEVEL_0, "Namespace:\t%s\n", rs.Namespace)
		w.Write(LEVEL_0, "Selector:\t%s\n", metav1.FormatLabelSelector(rs.Spec.Selector))
		printLabelsMultiline(w, "Labels", rs.Labels)
		printAnnotationsMultiline(w, "Annotations", rs.Annotations)
		if controlledBy := printController(rs); len(controlledBy) > 0 {
			w.Write(LEVEL_0, "Controlled By:\t%s\n", controlledBy)
		}
		w.Write(LEVEL_0, "Replicas:\t%d current / %d desired\n", rs.Status.Replicas, rs.Spec.Replicas)
		w.Write(LEVEL_0, "Pods Status:\t")
		if getPodErr != nil {
			w.Write(LEVEL_0, "error in fetching pods: %s\n", getPodErr)
		} else {
			w.Write(LEVEL_0, "%d Running / %d Waiting / %d Succeeded / %d Failed\n", running, waiting, succeeded, failed)
		}
		DescribePodTemplate(&rs.Spec.Template, w)
		if len(rs.Status.Conditions) > 0 {
			w.Write(LEVEL_0, "Conditions:\n  Type\tStatus\tReason\n")
			w.Write(LEVEL_1, "----\t------\t------\n")
			for _, c := range rs.Status.Conditions {
				w.Write(LEVEL_1, "%v \t%v\t%v\n", c.Type, c.Status, c.Reason)
			}
		}
		if events != nil {
			DescribeEvents(events, w)
		}
		return nil
	})
}

// JobDescriber generates information about a job and the pods it has created.
type JobDescriber struct {
	clientset.Interface
}

func (d *JobDescriber) Describe(namespace, name string, describerSettings printers.DescriberSettings) (string, error) {
	job, err := d.Batch().Jobs(namespace).Get(name, metav1.GetOptions{})
	if err != nil {
		return "", err
	}

	var events *api.EventList
	if describerSettings.ShowEvents {
		events, _ = d.Core().Events(namespace).Search(api.Scheme, job)
	}

	return describeJob(job, events)
}

func describeJob(job *batch.Job, events *api.EventList) (string, error) {
	return tabbedString(func(out io.Writer) error {
		w := NewPrefixWriter(out)
		w.Write(LEVEL_0, "Name:\t%s\n", job.Name)
		w.Write(LEVEL_0, "Namespace:\t%s\n", job.Namespace)
		selector, _ := metav1.LabelSelectorAsSelector(job.Spec.Selector)
		w.Write(LEVEL_0, "Selector:\t%s\n", selector)
		printLabelsMultiline(w, "Labels", job.Labels)
		printAnnotationsMultiline(w, "Annotations", job.Annotations)
		if createdBy := printCreator(job.Annotations); len(createdBy) > 0 {
			w.Write(LEVEL_0, "Created By:\t%s\n", createdBy)
		}
		w.Write(LEVEL_0, "Parallelism:\t%d\n", *job.Spec.Parallelism)
		if job.Spec.Completions != nil {
			w.Write(LEVEL_0, "Completions:\t%d\n", *job.Spec.Completions)
		} else {
			w.Write(LEVEL_0, "Completions:\t<unset>\n")
		}
		if job.Status.StartTime != nil {
			w.Write(LEVEL_0, "Start Time:\t%s\n", job.Status.StartTime.Time.Format(time.RFC1123Z))
		}
		if job.Spec.ActiveDeadlineSeconds != nil {
			w.Write(LEVEL_0, "Active Deadline Seconds:\t%ds\n", *job.Spec.ActiveDeadlineSeconds)
		}
		w.Write(LEVEL_0, "Pods Statuses:\t%d Running / %d Succeeded / %d Failed\n", job.Status.Active, job.Status.Succeeded, job.Status.Failed)
		DescribePodTemplate(&job.Spec.Template, w)
		if events != nil {
			DescribeEvents(events, w)
		}
		return nil
	})
}

// CronJobDescriber generates information about a cron job and the jobs it has created.
type CronJobDescriber struct {
	clientset.Interface
}

func (d *CronJobDescriber) Describe(namespace, name string, describerSettings printers.DescriberSettings) (string, error) {
	cronJob, err := d.Batch().CronJobs(namespace).Get(name, metav1.GetOptions{})
	if err != nil {
		return "", err
	}

	var events *api.EventList
	if describerSettings.ShowEvents {
		events, _ = d.Core().Events(namespace).Search(api.Scheme, cronJob)
	}

	return describeCronJob(cronJob, events)
}

func describeCronJob(cronJob *batch.CronJob, events *api.EventList) (string, error) {
	return tabbedString(func(out io.Writer) error {
		w := NewPrefixWriter(out)
		w.Write(LEVEL_0, "Name:\t%s\n", cronJob.Name)
		w.Write(LEVEL_0, "Namespace:\t%s\n", cronJob.Namespace)
		printLabelsMultiline(w, "Labels", cronJob.Labels)
		printAnnotationsMultiline(w, "Annotations", cronJob.Annotations)
		w.Write(LEVEL_0, "Schedule:\t%s\n", cronJob.Spec.Schedule)
		w.Write(LEVEL_0, "Concurrency Policy:\t%s\n", cronJob.Spec.ConcurrencyPolicy)
		w.Write(LEVEL_0, "Suspend:\t%s\n", printBoolPtr(cronJob.Spec.Suspend))
		if cronJob.Spec.StartingDeadlineSeconds != nil {
			w.Write(LEVEL_0, "Starting Deadline Seconds:\t%ds\n", *cronJob.Spec.StartingDeadlineSeconds)
		} else {
			w.Write(LEVEL_0, "Starting Deadline Seconds:\t<unset>\n")
		}
		describeJobTemplate(cronJob.Spec.JobTemplate, w)
		if cronJob.Status.LastScheduleTime != nil {
			w.Write(LEVEL_0, "Last Schedule Time:\t%s\n", cronJob.Status.LastScheduleTime.Time.Format(time.RFC1123Z))
		} else {
			w.Write(LEVEL_0, "Last Schedule Time:\t<unset>\n")
		}
		printActiveJobs(w, "Active Jobs", cronJob.Status.Active)
		if events != nil {
			DescribeEvents(events, w)
		}
		return nil
	})
}

func describeJobTemplate(jobTemplate batch.JobTemplateSpec, w PrefixWriter) {
	if jobTemplate.Spec.Selector != nil {
		selector, _ := metav1.LabelSelectorAsSelector(jobTemplate.Spec.Selector)
		w.Write(LEVEL_0, "Selector:\t%s\n", selector)
	} else {
		w.Write(LEVEL_0, "Selector:\t<unset>\n")
	}
	if jobTemplate.Spec.Parallelism != nil {
		w.Write(LEVEL_0, "Parallelism:\t%d\n", *jobTemplate.Spec.Parallelism)
	} else {
		w.Write(LEVEL_0, "Parallelism:\t<unset>\n")
	}
	if jobTemplate.Spec.Completions != nil {
		w.Write(LEVEL_0, "Completions:\t%d\n", *jobTemplate.Spec.Completions)
	} else {
		w.Write(LEVEL_0, "Completions:\t<unset>\n")
	}
	if jobTemplate.Spec.ActiveDeadlineSeconds != nil {
		w.Write(LEVEL_0, "Active Deadline Seconds:\t%ds\n", *jobTemplate.Spec.ActiveDeadlineSeconds)
	}
	DescribePodTemplate(&jobTemplate.Spec.Template, w)
}

func printActiveJobs(w PrefixWriter, title string, jobs []api.ObjectReference) {
	w.Write(LEVEL_0, "%s:\t", title)
	if len(jobs) == 0 {
		w.WriteLine("<none>")
		return
	}

	for i, job := range jobs {
		if i != 0 {
			w.Write(LEVEL_0, ", ")
		}
		w.Write(LEVEL_0, "%s", job.Name)
	}
	w.WriteLine("")
}

// DaemonSetDescriber generates information about a daemon set and the pods it has created.
type DaemonSetDescriber struct {
	clientset.Interface
}

func (d *DaemonSetDescriber) Describe(namespace, name string, describerSettings printers.DescriberSettings) (string, error) {
	dc := d.Extensions().DaemonSets(namespace)
	pc := d.Core().Pods(namespace)

	daemon, err := dc.Get(name, metav1.GetOptions{})
	if err != nil {
		return "", err
	}

	selector, err := metav1.LabelSelectorAsSelector(daemon.Spec.Selector)
	if err != nil {
		return "", err
	}
	running, waiting, succeeded, failed, err := getPodStatusForController(pc, selector, daemon.UID)
	if err != nil {
		return "", err
	}

	var events *api.EventList
	if describerSettings.ShowEvents {
		events, _ = d.Core().Events(namespace).Search(api.Scheme, daemon)
	}

	return describeDaemonSet(daemon, events, running, waiting, succeeded, failed)
}

func describeDaemonSet(daemon *extensions.DaemonSet, events *api.EventList, running, waiting, succeeded, failed int) (string, error) {
	return tabbedString(func(out io.Writer) error {
		w := NewPrefixWriter(out)
		w.Write(LEVEL_0, "Name:\t%s\n", daemon.Name)
		selector, err := metav1.LabelSelectorAsSelector(daemon.Spec.Selector)
		if err != nil {
			// this shouldn't happen if LabelSelector passed validation
			return err
		}
		w.Write(LEVEL_0, "Selector:\t%s\n", selector)
		w.Write(LEVEL_0, "Node-Selector:\t%s\n", labels.FormatLabels(daemon.Spec.Template.Spec.NodeSelector))
		printLabelsMultiline(w, "Labels", daemon.Labels)
		printAnnotationsMultiline(w, "Annotations", daemon.Annotations)
		w.Write(LEVEL_0, "Desired Number of Nodes Scheduled: %d\n", daemon.Status.DesiredNumberScheduled)
		w.Write(LEVEL_0, "Current Number of Nodes Scheduled: %d\n", daemon.Status.CurrentNumberScheduled)
		w.Write(LEVEL_0, "Number of Nodes Scheduled with Up-to-date Pods: %d\n", daemon.Status.UpdatedNumberScheduled)
		w.Write(LEVEL_0, "Number of Nodes Scheduled with Available Pods: %d\n", daemon.Status.NumberAvailable)
		w.Write(LEVEL_0, "Number of Nodes Misscheduled: %d\n", daemon.Status.NumberMisscheduled)
		w.Write(LEVEL_0, "Pods Status:\t%d Running / %d Waiting / %d Succeeded / %d Failed\n", running, waiting, succeeded, failed)
		DescribePodTemplate(&daemon.Spec.Template, w)
		if events != nil {
			DescribeEvents(events, w)
		}
		return nil
	})
}

// SecretDescriber generates information about a secret
type SecretDescriber struct {
	clientset.Interface
}

func (d *SecretDescriber) Describe(namespace, name string, describerSettings printers.DescriberSettings) (string, error) {
	c := d.Core().Secrets(namespace)

	secret, err := c.Get(name, metav1.GetOptions{})
	if err != nil {
		return "", err
	}

	return describeSecret(secret)
}

func describeSecret(secret *api.Secret) (string, error) {
	return tabbedString(func(out io.Writer) error {
		w := NewPrefixWriter(out)
		w.Write(LEVEL_0, "Name:\t%s\n", secret.Name)
		w.Write(LEVEL_0, "Namespace:\t%s\n", secret.Namespace)
		printLabelsMultiline(w, "Labels", secret.Labels)
		skipAnnotations := sets.NewString(api.LastAppliedConfigAnnotation)
		printAnnotationsMultilineWithFilter(w, "Annotations", secret.Annotations, skipAnnotations)

		w.Write(LEVEL_0, "\nType:\t%s\n", secret.Type)

		w.Write(LEVEL_0, "\nData\n====\n")
		for k, v := range secret.Data {
			switch {
			case k == api.ServiceAccountTokenKey && secret.Type == api.SecretTypeServiceAccountToken:
				w.Write(LEVEL_0, "%s:\t%s\n", k, string(v))
			default:
				w.Write(LEVEL_0, "%s:\t%d bytes\n", k, len(v))
			}
		}

		return nil
	})
}

type IngressDescriber struct {
	clientset.Interface
}

func (i *IngressDescriber) Describe(namespace, name string, describerSettings printers.DescriberSettings) (string, error) {
	c := i.Extensions().Ingresses(namespace)
	ing, err := c.Get(name, metav1.GetOptions{})
	if err != nil {
		return "", err
	}
	return i.describeIngress(ing, describerSettings)
}

func (i *IngressDescriber) describeBackend(ns string, backend *extensions.IngressBackend) string {
	endpoints, _ := i.Core().Endpoints(ns).Get(backend.ServiceName, metav1.GetOptions{})
	service, _ := i.Core().Services(ns).Get(backend.ServiceName, metav1.GetOptions{})
	spName := ""
	for i := range service.Spec.Ports {
		sp := &service.Spec.Ports[i]
		switch backend.ServicePort.Type {
		case intstr.String:
			if backend.ServicePort.StrVal == sp.Name {
				spName = sp.Name
			}
		case intstr.Int:
			if int32(backend.ServicePort.IntVal) == sp.Port {
				spName = sp.Name
			}
		}
	}
	return formatEndpoints(endpoints, sets.NewString(spName))
}

func (i *IngressDescriber) describeIngress(ing *extensions.Ingress, describerSettings printers.DescriberSettings) (string, error) {
	return tabbedString(func(out io.Writer) error {
		w := NewPrefixWriter(out)
		w.Write(LEVEL_0, "Name:\t%v\n", ing.Name)
		w.Write(LEVEL_0, "Namespace:\t%v\n", ing.Namespace)
		w.Write(LEVEL_0, "Address:\t%v\n", loadBalancerStatusStringer(ing.Status.LoadBalancer, true))
		def := ing.Spec.Backend
		ns := ing.Namespace
		if def == nil {
			// Ingresses that don't specify a default backend inherit the
			// default backend in the kube-system namespace.
			def = &extensions.IngressBackend{
				ServiceName: "default-http-backend",
				ServicePort: intstr.IntOrString{Type: intstr.Int, IntVal: 80},
			}
			ns = metav1.NamespaceSystem
		}
		w.Write(LEVEL_0, "Default backend:\t%s (%s)\n", backendStringer(def), i.describeBackend(ns, def))
		if len(ing.Spec.TLS) != 0 {
			describeIngressTLS(w, ing.Spec.TLS)
		}
		w.Write(LEVEL_0, "Rules:\n  Host\tPath\tBackends\n")
		w.Write(LEVEL_1, "----\t----\t--------\n")
		count := 0
		for _, rules := range ing.Spec.Rules {
			if rules.HTTP == nil {
				continue
			}
			count++
			host := rules.Host
			if len(host) == 0 {
				host = "*"
			}
			w.Write(LEVEL_1, "%s\t\n", host)
			for _, path := range rules.HTTP.Paths {
				w.Write(LEVEL_2, "\t%s \t%s (%s)\n", path.Path, backendStringer(&path.Backend), i.describeBackend(ns, &path.Backend))
			}
		}
		if count == 0 {
			w.Write(LEVEL_1, "%s\t%s \t%s (%s)\n", "*", "*", backendStringer(def), i.describeBackend(ns, def))
		}
		describeIngressAnnotations(w, ing.Annotations)

		if describerSettings.ShowEvents {
			events, _ := i.Core().Events(ing.Namespace).Search(api.Scheme, ing)
			if events != nil {
				DescribeEvents(events, w)
			}
		}
		return nil
	})
}

func describeIngressTLS(w PrefixWriter, ingTLS []extensions.IngressTLS) {
	w.Write(LEVEL_0, "TLS:\n")
	for _, t := range ingTLS {
		if t.SecretName == "" {
			w.Write(LEVEL_1, "SNI routes %v\n", strings.Join(t.Hosts, ","))
		} else {
			w.Write(LEVEL_1, "%v terminates %v\n", t.SecretName, strings.Join(t.Hosts, ","))
		}
	}
	return
}

// TODO: Move from annotations into Ingress status.
func describeIngressAnnotations(w PrefixWriter, annotations map[string]string) {
	w.Write(LEVEL_0, "Annotations:\n")
	for k, v := range annotations {
		if !strings.HasPrefix(k, "ingress") {
			continue
		}
		parts := strings.Split(k, "/")
		name := parts[len(parts)-1]
		w.Write(LEVEL_1, "%v:\t%s\n", name, v)
	}
	return
}

// ServiceDescriber generates information about a service.
type ServiceDescriber struct {
	clientset.Interface
}

func (d *ServiceDescriber) Describe(namespace, name string, describerSettings printers.DescriberSettings) (string, error) {
	c := d.Core().Services(namespace)

	service, err := c.Get(name, metav1.GetOptions{})
	if err != nil {
		return "", err
	}

	endpoints, _ := d.Core().Endpoints(namespace).Get(name, metav1.GetOptions{})
	var events *api.EventList
	if describerSettings.ShowEvents {
		events, _ = d.Core().Events(namespace).Search(api.Scheme, service)
	}
	return describeService(service, endpoints, events)
}

func buildIngressString(ingress []api.LoadBalancerIngress) string {
	var buffer bytes.Buffer

	for i := range ingress {
		if i != 0 {
			buffer.WriteString(", ")
		}
		if ingress[i].IP != "" {
			buffer.WriteString(ingress[i].IP)
		} else {
			buffer.WriteString(ingress[i].Hostname)
		}
	}
	return buffer.String()
}

func describeService(service *api.Service, endpoints *api.Endpoints, events *api.EventList) (string, error) {
	if endpoints == nil {
		endpoints = &api.Endpoints{}
	}
	return tabbedString(func(out io.Writer) error {
		w := NewPrefixWriter(out)
		w.Write(LEVEL_0, "Name:\t%s\n", service.Name)
		w.Write(LEVEL_0, "Namespace:\t%s\n", service.Namespace)
		printLabelsMultiline(w, "Labels", service.Labels)
		printAnnotationsMultiline(w, "Annotations", service.Annotations)
		w.Write(LEVEL_0, "Selector:\t%s\n", labels.FormatLabels(service.Spec.Selector))
		w.Write(LEVEL_0, "Type:\t%s\n", service.Spec.Type)
		w.Write(LEVEL_0, "IP:\t%s\n", service.Spec.ClusterIP)
		if len(service.Spec.ExternalIPs) > 0 {
			w.Write(LEVEL_0, "External IPs:\t%v\n", strings.Join(service.Spec.ExternalIPs, ","))
		}
		if service.Spec.ExternalName != "" {
			w.Write(LEVEL_0, "External Name:\t%s\n", service.Spec.ExternalName)
		}
		if len(service.Status.LoadBalancer.Ingress) > 0 {
			list := buildIngressString(service.Status.LoadBalancer.Ingress)
			w.Write(LEVEL_0, "LoadBalancer Ingress:\t%s\n", list)
		}
		for i := range service.Spec.Ports {
			sp := &service.Spec.Ports[i]

			name := sp.Name
			if name == "" {
				name = "<unset>"
			}
			w.Write(LEVEL_0, "Port:\t%s\t%d/%s\n", name, sp.Port, sp.Protocol)
			if sp.NodePort != 0 {
				w.Write(LEVEL_0, "NodePort:\t%s\t%d/%s\n", name, sp.NodePort, sp.Protocol)
			}
			w.Write(LEVEL_0, "Endpoints:\t%s\n", formatEndpoints(endpoints, sets.NewString(sp.Name)))
		}
		w.Write(LEVEL_0, "Session Affinity:\t%s\n", service.Spec.SessionAffinity)
		if events != nil {
			DescribeEvents(events, w)
		}
		return nil
	})
}

// EndpointsDescriber generates information about an Endpoint.
type EndpointsDescriber struct {
	clientset.Interface
}

func (d *EndpointsDescriber) Describe(namespace, name string, describerSettings printers.DescriberSettings) (string, error) {
	c := d.Core().Endpoints(namespace)

	ep, err := c.Get(name, metav1.GetOptions{})
	if err != nil {
		return "", err
	}

	var events *api.EventList
	if describerSettings.ShowEvents {
		events, _ = d.Core().Events(namespace).Search(api.Scheme, ep)
	}

	return describeEndpoints(ep, events)
}

func describeEndpoints(ep *api.Endpoints, events *api.EventList) (string, error) {
	return tabbedString(func(out io.Writer) error {
		w := NewPrefixWriter(out)
		w.Write(LEVEL_0, "Name:\t%s\n", ep.Name)
		w.Write(LEVEL_0, "Namespace:\t%s\n", ep.Namespace)
		printLabelsMultiline(w, "Labels", ep.Labels)
		printAnnotationsMultiline(w, "Annotations", ep.Annotations)

		w.Write(LEVEL_0, "Subsets:\n")
		for i := range ep.Subsets {
			subset := &ep.Subsets[i]

			addresses := make([]string, 0, len(subset.Addresses))
			for _, addr := range subset.Addresses {
				addresses = append(addresses, addr.IP)
			}
			addressesString := strings.Join(addresses, ",")
			if len(addressesString) == 0 {
				addressesString = "<none>"
			}
			w.Write(LEVEL_1, "Addresses:\t%s\n", addressesString)

			notReadyAddresses := make([]string, 0, len(subset.NotReadyAddresses))
			for _, addr := range subset.NotReadyAddresses {
				notReadyAddresses = append(notReadyAddresses, addr.IP)
			}
			notReadyAddressesString := strings.Join(notReadyAddresses, ",")
			if len(notReadyAddressesString) == 0 {
				notReadyAddressesString = "<none>"
			}
			w.Write(LEVEL_1, "NotReadyAddresses:\t%s\n", notReadyAddressesString)

			if len(subset.Ports) > 0 {
				w.Write(LEVEL_1, "Ports:\n")
				w.Write(LEVEL_2, "Name\tPort\tProtocol\n")
				w.Write(LEVEL_2, "----\t----\t--------\n")
				for _, port := range subset.Ports {
					name := port.Name
					if len(name) == 0 {
						name = "<unset>"
					}
					w.Write(LEVEL_2, "%s\t%d\t%s\n", name, port.Port, port.Protocol)
				}
			}
			w.Write(LEVEL_0, "\n")
		}

		if events != nil {
			DescribeEvents(events, w)
		}
		return nil
	})
}

// ServiceAccountDescriber generates information about a service.
type ServiceAccountDescriber struct {
	clientset.Interface
}

func (d *ServiceAccountDescriber) Describe(namespace, name string, describerSettings printers.DescriberSettings) (string, error) {
	c := d.Core().ServiceAccounts(namespace)

	serviceAccount, err := c.Get(name, metav1.GetOptions{})
	if err != nil {
		return "", err
	}

	tokens := []api.Secret{}

	// missingSecrets is the set of all secrets present in the
	// serviceAccount but not present in the set of existing secrets.
	missingSecrets := sets.NewString()
	secrets, err := d.Core().Secrets(namespace).List(metav1.ListOptions{})

	// errors are tolerated here in order to describe the serviceAccount with all
	// of the secrets that it references, even if those secrets cannot be fetched.
	if err == nil {
		// existingSecrets is the set of all secrets remaining on a
		// service account that are not present in the "tokens" slice.
		existingSecrets := sets.NewString()

		for _, s := range secrets.Items {
			if s.Type == api.SecretTypeServiceAccountToken {
				name, _ := s.Annotations[api.ServiceAccountNameKey]
				uid, _ := s.Annotations[api.ServiceAccountUIDKey]
				if name == serviceAccount.Name && uid == string(serviceAccount.UID) {
					tokens = append(tokens, s)
				}
			}
			existingSecrets.Insert(s.Name)
		}

		for _, s := range serviceAccount.Secrets {
			if !existingSecrets.Has(s.Name) {
				missingSecrets.Insert(s.Name)
			}
		}
		for _, s := range serviceAccount.ImagePullSecrets {
			if !existingSecrets.Has(s.Name) {
				missingSecrets.Insert(s.Name)
			}
		}
	}

	return describeServiceAccount(serviceAccount, tokens, missingSecrets)
}

func describeServiceAccount(serviceAccount *api.ServiceAccount, tokens []api.Secret, missingSecrets sets.String) (string, error) {
	return tabbedString(func(out io.Writer) error {
		w := NewPrefixWriter(out)
		w.Write(LEVEL_0, "Name:\t%s\n", serviceAccount.Name)
		w.Write(LEVEL_0, "Namespace:\t%s\n", serviceAccount.Namespace)
		printLabelsMultiline(w, "Labels", serviceAccount.Labels)
		printAnnotationsMultiline(w, "Annotations", serviceAccount.Annotations)
		w.WriteLine()

		var (
			emptyHeader = "                   "
			pullHeader  = "Image pull secrets:"
			mountHeader = "Mountable secrets: "
			tokenHeader = "Tokens:            "

			pullSecretNames  = []string{}
			mountSecretNames = []string{}
			tokenSecretNames = []string{}
		)

		for _, s := range serviceAccount.ImagePullSecrets {
			pullSecretNames = append(pullSecretNames, s.Name)
		}
		for _, s := range serviceAccount.Secrets {
			mountSecretNames = append(mountSecretNames, s.Name)
		}
		for _, s := range tokens {
			tokenSecretNames = append(tokenSecretNames, s.Name)
		}

		types := map[string][]string{
			pullHeader:  pullSecretNames,
			mountHeader: mountSecretNames,
			tokenHeader: tokenSecretNames,
		}
		for header, names := range types {
			if len(names) == 0 {
				w.Write(LEVEL_0, "%s\t<none>\n", header)
			} else {
				prefix := header
				for _, name := range names {
					if missingSecrets.Has(name) {
						w.Write(LEVEL_0, "%s\t%s (not found)\n", prefix, name)
					} else {
						w.Write(LEVEL_0, "%s\t%s\n", prefix, name)
					}
					prefix = emptyHeader
				}
			}
			w.WriteLine()
		}

		return nil
	})
}

// RoleDescriber generates information about a node.
type RoleDescriber struct {
	clientset.Interface
}

func (d *RoleDescriber) Describe(namespace, name string, describerSettings printers.DescriberSettings) (string, error) {
	role, err := d.Rbac().Roles(namespace).Get(name, metav1.GetOptions{})
	if err != nil {
		return "", err
	}

	breakdownRules := []rbac.PolicyRule{}
	for _, rule := range role.Rules {
		breakdownRules = append(breakdownRules, validation.BreakdownRule(rule)...)
	}

	compactRules, err := validation.CompactRules(breakdownRules)
	if err != nil {
		return "", err
	}
	sort.Stable(rbac.SortableRuleSlice(compactRules))

	return tabbedString(func(out io.Writer) error {
		w := NewPrefixWriter(out)
		w.Write(LEVEL_0, "Name:\t%s\n", role.Name)
		printLabelsMultiline(w, "Labels", role.Labels)
		printAnnotationsMultiline(w, "Annotations", role.Annotations)

		w.Write(LEVEL_0, "PolicyRule:\n")
		w.Write(LEVEL_1, "Resources\tNon-Resource URLs\tResource Names\tVerbs\n")
		w.Write(LEVEL_1, "---------\t-----------------\t--------------\t-----\n")
		for _, r := range compactRules {
			w.Write(LEVEL_1, "%s\t%v\t%v\t%v\n", combineResourceGroup(r.Resources, r.APIGroups), r.NonResourceURLs, r.ResourceNames, r.Verbs)
		}

		return nil
	})
}

// ClusterRoleDescriber generates information about a node.
type ClusterRoleDescriber struct {
	clientset.Interface
}

func (d *ClusterRoleDescriber) Describe(namespace, name string, describerSettings printers.DescriberSettings) (string, error) {
	role, err := d.Rbac().ClusterRoles().Get(name, metav1.GetOptions{})
	if err != nil {
		return "", err
	}

	breakdownRules := []rbac.PolicyRule{}
	for _, rule := range role.Rules {
		breakdownRules = append(breakdownRules, validation.BreakdownRule(rule)...)
	}

	compactRules, err := validation.CompactRules(breakdownRules)
	if err != nil {
		return "", err
	}
	sort.Stable(rbac.SortableRuleSlice(compactRules))

	return tabbedString(func(out io.Writer) error {
		w := NewPrefixWriter(out)
		w.Write(LEVEL_0, "Name:\t%s\n", role.Name)
		printLabelsMultiline(w, "Labels", role.Labels)
		printAnnotationsMultiline(w, "Annotations", role.Annotations)

		w.Write(LEVEL_0, "PolicyRule:\n")
		w.Write(LEVEL_1, "Resources\tNon-Resource URLs\tResource Names\tVerbs\n")
		w.Write(LEVEL_1, "---------\t-----------------\t--------------\t-----\n")
		for _, r := range compactRules {
			w.Write(LEVEL_1, "%s\t%v\t%v\t%v\n", combineResourceGroup(r.Resources, r.APIGroups), r.NonResourceURLs, r.ResourceNames, r.Verbs)
		}

		return nil
	})
}

func combineResourceGroup(resource, group []string) string {
	if len(resource) == 0 {
		return ""
	}
	parts := strings.SplitN(resource[0], "/", 2)
	combine := parts[0]

	if len(group) > 0 && group[0] != "" {
		combine = combine + "." + group[0]
	}

	if len(parts) == 2 {
		combine = combine + "/" + parts[1]
	}
	return combine
}

// RoleBindingDescriber generates information about a node.
type RoleBindingDescriber struct {
	clientset.Interface
}

func (d *RoleBindingDescriber) Describe(namespace, name string, describerSettings printers.DescriberSettings) (string, error) {
	binding, err := d.Rbac().RoleBindings(namespace).Get(name, metav1.GetOptions{})
	if err != nil {
		return "", err
	}

	return tabbedString(func(out io.Writer) error {
		w := NewPrefixWriter(out)
		w.Write(LEVEL_0, "Name:\t%s\n", binding.Name)
		printLabelsMultiline(w, "Labels", binding.Labels)
		printAnnotationsMultiline(w, "Annotations", binding.Annotations)

		w.Write(LEVEL_0, "Role:\n")
		w.Write(LEVEL_1, "Kind:\t%s\n", binding.RoleRef.Kind)
		w.Write(LEVEL_1, "Name:\t%s\n", binding.RoleRef.Name)

		w.Write(LEVEL_0, "Subjects:\n")
		w.Write(LEVEL_1, "Kind\tName\tNamespace\n")
		w.Write(LEVEL_1, "----\t----\t---------\n")
		for _, s := range binding.Subjects {
			w.Write(LEVEL_1, "%s\t%s\t%s\n", s.Kind, s.Name, s.Namespace)
		}

		return nil
	})
}

// ClusterRoleBindingDescriber generates information about a node.
type ClusterRoleBindingDescriber struct {
	clientset.Interface
}

func (d *ClusterRoleBindingDescriber) Describe(namespace, name string, describerSettings printers.DescriberSettings) (string, error) {
	binding, err := d.Rbac().ClusterRoleBindings().Get(name, metav1.GetOptions{})
	if err != nil {
		return "", err
	}

	return tabbedString(func(out io.Writer) error {
		w := NewPrefixWriter(out)
		w.Write(LEVEL_0, "Name:\t%s\n", binding.Name)
		printLabelsMultiline(w, "Labels", binding.Labels)
		printAnnotationsMultiline(w, "Annotations", binding.Annotations)

		w.Write(LEVEL_0, "Role:\n")
		w.Write(LEVEL_1, "Kind:\t%s\n", binding.RoleRef.Kind)
		w.Write(LEVEL_1, "Name:\t%s\n", binding.RoleRef.Name)

		w.Write(LEVEL_0, "Subjects:\n")
		w.Write(LEVEL_1, "Kind\tName\tNamespace\n")
		w.Write(LEVEL_1, "----\t----\t---------\n")
		for _, s := range binding.Subjects {
			w.Write(LEVEL_1, "%s\t%s\t%s\n", s.Kind, s.Name, s.Namespace)
		}

		return nil
	})
}

// NodeDescriber generates information about a node.
type NodeDescriber struct {
	clientset.Interface
}

func (d *NodeDescriber) Describe(namespace, name string, describerSettings printers.DescriberSettings) (string, error) {
	mc := d.Core().Nodes()
	node, err := mc.Get(name, metav1.GetOptions{})
	if err != nil {
		return "", err
	}

	fieldSelector, err := fields.ParseSelector("spec.nodeName=" + name + ",status.phase!=" + string(api.PodSucceeded) + ",status.phase!=" + string(api.PodFailed))
	if err != nil {
		return "", err
	}
	// in a policy aware setting, users may have access to a node, but not all pods
	// in that case, we note that the user does not have access to the pods
	canViewPods := true
	nodeNonTerminatedPodsList, err := d.Core().Pods(namespace).List(metav1.ListOptions{FieldSelector: fieldSelector.String()})
	if err != nil {
		if !errors.IsForbidden(err) {
			return "", err
		}
		canViewPods = false
	}

	var events *api.EventList
	if describerSettings.ShowEvents {
		if ref, err := ref.GetReference(api.Scheme, node); err != nil {
			glog.Errorf("Unable to construct reference to '%#v': %v", node, err)
		} else {
			// TODO: We haven't decided the namespace for Node object yet.
			ref.UID = types.UID(ref.Name)
			events, _ = d.Core().Events("").Search(api.Scheme, ref)
		}
	}

	return describeNode(node, nodeNonTerminatedPodsList, events, canViewPods)
}

func describeNode(node *api.Node, nodeNonTerminatedPodsList *api.PodList, events *api.EventList, canViewPods bool) (string, error) {
	return tabbedString(func(out io.Writer) error {
		w := NewPrefixWriter(out)
		w.Write(LEVEL_0, "Name:\t%s\n", node.Name)
		printLabelsMultiline(w, "Labels", node.Labels)
		printAnnotationsMultiline(w, "Annotations", node.Annotations)
		printNodeTaintsMultiline(w, "Taints", node.Spec.Taints)
		w.Write(LEVEL_0, "CreationTimestamp:\t%s\n", node.CreationTimestamp.Time.Format(time.RFC1123Z))
		if len(node.Status.Conditions) > 0 {
			w.Write(LEVEL_0, "Conditions:\n  Type\tStatus\tLastHeartbeatTime\tLastTransitionTime\tReason\tMessage\n")
			w.Write(LEVEL_1, "----\t------\t-----------------\t------------------\t------\t-------\n")
			for _, c := range node.Status.Conditions {
				w.Write(LEVEL_1, "%v \t%v \t%s \t%s \t%v \t%v\n",
					c.Type,
					c.Status,
					c.LastHeartbeatTime.Time.Format(time.RFC1123Z),
					c.LastTransitionTime.Time.Format(time.RFC1123Z),
					c.Reason,
					c.Message)
			}
		}

		w.Write(LEVEL_0, "Addresses:\n")
		for _, address := range node.Status.Addresses {
			w.Write(LEVEL_1, "%s:\t%s\n", address.Type, address.Address)
		}

		printResourceList := func(resourceList api.ResourceList) {
			resources := make([]api.ResourceName, 0, len(resourceList))
			for resource := range resourceList {
				resources = append(resources, resource)
			}
			sort.Sort(SortableResourceNames(resources))
			for _, resource := range resources {
				value := resourceList[resource]
				w.Write(LEVEL_0, " %s:\t%s\n", resource, value.String())
			}
		}

		if len(node.Status.Capacity) > 0 {
			w.Write(LEVEL_0, "Capacity:\n")
			printResourceList(node.Status.Capacity)
		}
		if len(node.Status.Allocatable) > 0 {
			w.Write(LEVEL_0, "Allocatable:\n")
			printResourceList(node.Status.Allocatable)
		}

		w.Write(LEVEL_0, "System Info:\n")
		w.Write(LEVEL_0, " Machine ID:\t%s\n", node.Status.NodeInfo.MachineID)
		w.Write(LEVEL_0, " System UUID:\t%s\n", node.Status.NodeInfo.SystemUUID)
		w.Write(LEVEL_0, " Boot ID:\t%s\n", node.Status.NodeInfo.BootID)
		w.Write(LEVEL_0, " Kernel Version:\t%s\n", node.Status.NodeInfo.KernelVersion)
		w.Write(LEVEL_0, " OS Image:\t%s\n", node.Status.NodeInfo.OSImage)
		w.Write(LEVEL_0, " Operating System:\t%s\n", node.Status.NodeInfo.OperatingSystem)
		w.Write(LEVEL_0, " Architecture:\t%s\n", node.Status.NodeInfo.Architecture)
		w.Write(LEVEL_0, " Container Runtime Version:\t%s\n", node.Status.NodeInfo.ContainerRuntimeVersion)
		w.Write(LEVEL_0, " Kubelet Version:\t%s\n", node.Status.NodeInfo.KubeletVersion)
		w.Write(LEVEL_0, " Kube-Proxy Version:\t%s\n", node.Status.NodeInfo.KubeProxyVersion)

		if len(node.Spec.PodCIDR) > 0 {
			w.Write(LEVEL_0, "PodCIDR:\t%s\n", node.Spec.PodCIDR)
		}
		if len(node.Spec.ExternalID) > 0 {
			w.Write(LEVEL_0, "ExternalID:\t%s\n", node.Spec.ExternalID)
		}
		if canViewPods && nodeNonTerminatedPodsList != nil {
			if err := describeNodeResource(nodeNonTerminatedPodsList, node, w); err != nil {
				return err
			}
		} else {
			w.Write(LEVEL_0, "Pods:\tnot authorized\n")
		}
		if events != nil {
			DescribeEvents(events, w)
		}
		return nil
	})
}

type StatefulSetDescriber struct {
	client clientset.Interface
}

func (p *StatefulSetDescriber) Describe(namespace, name string, describerSettings printers.DescriberSettings) (string, error) {
	ps, err := p.client.Apps().StatefulSets(namespace).Get(name, metav1.GetOptions{})
	if err != nil {
		return "", err
	}
	pc := p.client.Core().Pods(namespace)

	selector, err := metav1.LabelSelectorAsSelector(ps.Spec.Selector)
	if err != nil {
		return "", err
	}

	running, waiting, succeeded, failed, err := getPodStatusForController(pc, selector, ps.UID)
	if err != nil {
		return "", err
	}

	var events *api.EventList
	if describerSettings.ShowEvents {
		events, _ = p.client.Core().Events(namespace).Search(api.Scheme, ps)
	}

	return describeStatefulSet(ps, selector, events, running, waiting, succeeded, failed)
}

func describeStatefulSet(ps *apps.StatefulSet, selector labels.Selector, events *api.EventList, running, waiting, succeeded, failed int) (string, error) {
	return tabbedString(func(out io.Writer) error {
		w := NewPrefixWriter(out)
		w.Write(LEVEL_0, "Name:\t%s\n", ps.ObjectMeta.Name)
		w.Write(LEVEL_0, "Namespace:\t%s\n", ps.ObjectMeta.Namespace)
		w.Write(LEVEL_0, "CreationTimestamp:\t%s\n", ps.CreationTimestamp.Time.Format(time.RFC1123Z))
		w.Write(LEVEL_0, "Selector:\t%s\n", selector)
		printLabelsMultiline(w, "Labels", ps.Labels)
		printAnnotationsMultiline(w, "Annotations", ps.Annotations)
		w.Write(LEVEL_0, "Replicas:\t%d desired | %d total\n", ps.Spec.Replicas, ps.Status.Replicas)
		w.Write(LEVEL_0, "Pods Status:\t%d Running / %d Waiting / %d Succeeded / %d Failed\n", running, waiting, succeeded, failed)
		DescribePodTemplate(&ps.Spec.Template, w)
		describeVolumeClaimTemplates(ps.Spec.VolumeClaimTemplates, w)
		if events != nil {
			DescribeEvents(events, w)
		}

		return nil
	})
}

type CertificateSigningRequestDescriber struct {
	client clientset.Interface
}

func (p *CertificateSigningRequestDescriber) Describe(namespace, name string, describerSettings printers.DescriberSettings) (string, error) {
	csr, err := p.client.Certificates().CertificateSigningRequests().Get(name, metav1.GetOptions{})
	if err != nil {
		return "", err
	}

	cr, err := certificates.ParseCSR(csr)
	if err != nil {
		return "", fmt.Errorf("Error parsing CSR: %v", err)
	}
	status, err := extractCSRStatus(csr)
	if err != nil {
		return "", err
	}

	var events *api.EventList
	if describerSettings.ShowEvents {
		events, _ = p.client.Core().Events(namespace).Search(api.Scheme, csr)
	}

	return describeCertificateSigningRequest(csr, cr, status, events)
}

func describeCertificateSigningRequest(csr *certificates.CertificateSigningRequest, cr *x509.CertificateRequest, status string, events *api.EventList) (string, error) {
	printListHelper := func(w PrefixWriter, prefix, name string, values []string) {
		if len(values) == 0 {
			return
		}
		w.Write(LEVEL_0, prefix+name+":\t")
		w.Write(LEVEL_0, strings.Join(values, "\n"+prefix+"\t"))
		w.Write(LEVEL_0, "\n")
	}

	return tabbedString(func(out io.Writer) error {
		w := NewPrefixWriter(out)
		w.Write(LEVEL_0, "Name:\t%s\n", csr.Name)
		w.Write(LEVEL_0, "Labels:\t%s\n", labels.FormatLabels(csr.Labels))
		w.Write(LEVEL_0, "Annotations:\t%s\n", labels.FormatLabels(csr.Annotations))
		w.Write(LEVEL_0, "CreationTimestamp:\t%s\n", csr.CreationTimestamp.Time.Format(time.RFC1123Z))
		w.Write(LEVEL_0, "Requesting User:\t%s\n", csr.Spec.Username)
		w.Write(LEVEL_0, "Status:\t%s\n", status)

		w.Write(LEVEL_0, "Subject:\n")
		w.Write(LEVEL_0, "\tCommon Name:\t%s\n", cr.Subject.CommonName)
		w.Write(LEVEL_0, "\tSerial Number:\t%s\n", cr.Subject.SerialNumber)
		printListHelper(w, "\t", "Organization", cr.Subject.Organization)
		printListHelper(w, "\t", "Organizational Unit", cr.Subject.OrganizationalUnit)
		printListHelper(w, "\t", "Country", cr.Subject.Country)
		printListHelper(w, "\t", "Locality", cr.Subject.Locality)
		printListHelper(w, "\t", "Province", cr.Subject.Province)
		printListHelper(w, "\t", "StreetAddress", cr.Subject.StreetAddress)
		printListHelper(w, "\t", "PostalCode", cr.Subject.PostalCode)

		if len(cr.DNSNames)+len(cr.EmailAddresses)+len(cr.IPAddresses) > 0 {
			w.Write(LEVEL_0, "Subject Alternative Names:\n")
			printListHelper(w, "\t", "DNS Names", cr.DNSNames)
			printListHelper(w, "\t", "Email Addresses", cr.EmailAddresses)
			var ipaddrs []string
			for _, ipaddr := range cr.IPAddresses {
				ipaddrs = append(ipaddrs, ipaddr.String())
			}
			printListHelper(w, "\t", "IP Addresses", ipaddrs)
		}

		if events != nil {
			DescribeEvents(events, w)
		}

		return nil
	})
}

// HorizontalPodAutoscalerDescriber generates information about a horizontal pod autoscaler.
type HorizontalPodAutoscalerDescriber struct {
	client clientset.Interface
}

func (d *HorizontalPodAutoscalerDescriber) Describe(namespace, name string, describerSettings printers.DescriberSettings) (string, error) {
	hpa, err := d.client.Autoscaling().HorizontalPodAutoscalers(namespace).Get(name, metav1.GetOptions{})
	if err != nil {
		return "", err
	}

	var events *api.EventList
	if describerSettings.ShowEvents {
		events, _ = d.client.Core().Events(namespace).Search(api.Scheme, hpa)
	}

	return describeHorizontalPodAutoscaler(hpa, events, d)
}

func describeHorizontalPodAutoscaler(hpa *autoscaling.HorizontalPodAutoscaler, events *api.EventList, d *HorizontalPodAutoscalerDescriber) (string, error) {
	return tabbedString(func(out io.Writer) error {
		w := NewPrefixWriter(out)
		w.Write(LEVEL_0, "Name:\t%s\n", hpa.Name)
		w.Write(LEVEL_0, "Namespace:\t%s\n", hpa.Namespace)
		printLabelsMultiline(w, "Labels", hpa.Labels)
		printAnnotationsMultiline(w, "Annotations", hpa.Annotations)
		w.Write(LEVEL_0, "CreationTimestamp:\t%s\n", hpa.CreationTimestamp.Time.Format(time.RFC1123Z))
		w.Write(LEVEL_0, "Reference:\t%s/%s\n",
			hpa.Spec.ScaleTargetRef.Kind,
			hpa.Spec.ScaleTargetRef.Name)
		w.Write(LEVEL_0, "Metrics:\t( current / target )\n")
		for i, metric := range hpa.Spec.Metrics {
			switch metric.Type {
			case autoscaling.PodsMetricSourceType:
				current := "<unknown>"
				if len(hpa.Status.CurrentMetrics) > i && hpa.Status.CurrentMetrics[i].Pods != nil {
					current = hpa.Status.CurrentMetrics[i].Pods.CurrentAverageValue.String()
				}
				w.Write(LEVEL_1, "%q on pods:\t%s / %s\n", metric.Pods.MetricName, current, metric.Pods.TargetAverageValue.String())
			case autoscaling.ObjectMetricSourceType:
				current := "<unknown>"
				if len(hpa.Status.CurrentMetrics) > i && hpa.Status.CurrentMetrics[i].Object != nil {
					current = hpa.Status.CurrentMetrics[i].Object.CurrentValue.String()
				}
				w.Write(LEVEL_1, "%q on %s/%s:\t%s / %s\n", metric.Object.MetricName, metric.Object.Target.Kind, metric.Object.Target.Name, current, metric.Object.TargetValue.String())
			case autoscaling.ResourceMetricSourceType:
				w.Write(LEVEL_1, "resource %s on pods", string(metric.Resource.Name))
				if metric.Resource.TargetAverageValue != nil {
					current := "<unknown>"
					if len(hpa.Status.CurrentMetrics) > i && hpa.Status.CurrentMetrics[i].Resource != nil {
						current = hpa.Status.CurrentMetrics[i].Resource.CurrentAverageValue.String()
					}
					w.Write(LEVEL_0, ":\t%s / %s\n", current, metric.Resource.TargetAverageValue.String())
				} else {
					current := "<unknown>"
					if len(hpa.Status.CurrentMetrics) > i && hpa.Status.CurrentMetrics[i].Resource != nil && hpa.Status.CurrentMetrics[i].Resource.CurrentAverageUtilization != nil {
						current = fmt.Sprintf("%d%% (%s)", *hpa.Status.CurrentMetrics[i].Resource.CurrentAverageUtilization, hpa.Status.CurrentMetrics[i].Resource.CurrentAverageValue.String())
					}

					target := "<auto>"
					if metric.Resource.TargetAverageUtilization != nil {
						target = fmt.Sprintf("%d%%", *metric.Resource.TargetAverageUtilization)
					}
					w.Write(LEVEL_1, "(as a percentage of request):\t%s / %s\n", current, target)
				}
			default:
				w.Write(LEVEL_1, "<unknown metric type %q>", string(metric.Type))
			}
		}
		minReplicas := "<unset>"
		if hpa.Spec.MinReplicas != nil {
			minReplicas = fmt.Sprintf("%d", *hpa.Spec.MinReplicas)
		}
		w.Write(LEVEL_0, "Min replicas:\t%s\n", minReplicas)
		w.Write(LEVEL_0, "Max replicas:\t%d\n", hpa.Spec.MaxReplicas)

		// TODO: switch to scale subresource once the required code is submitted.
		if strings.ToLower(hpa.Spec.ScaleTargetRef.Kind) == "replicationcontroller" {
			w.Write(LEVEL_0, "ReplicationController pods:\t")
			rc, err := d.client.Core().ReplicationControllers(hpa.Namespace).Get(hpa.Spec.ScaleTargetRef.Name, metav1.GetOptions{})
			if err == nil {
				w.Write(LEVEL_0, "%d current / %d desired\n", rc.Status.Replicas, rc.Spec.Replicas)
			} else {
				w.Write(LEVEL_0, "failed to check Replication Controller\n")
			}
		}
		if len(hpa.Status.Conditions) > 0 {
			w.Write(LEVEL_0, "Conditions:\n")
			w.Write(LEVEL_1, "Type\tStatus\tReason\tMessage\n")
			w.Write(LEVEL_1, "----\t------\t------\t-------\n")
			for _, c := range hpa.Status.Conditions {
				w.Write(LEVEL_1, "%v\t%v\t%v\t%v\n", c.Type, c.Status, c.Reason, c.Message)
			}
		}

		if events != nil {
			DescribeEvents(events, w)
		}

		return nil
	})
}

func describeNodeResource(nodeNonTerminatedPodsList *api.PodList, node *api.Node, w PrefixWriter) error {
	w.Write(LEVEL_0, "Non-terminated Pods:\t(%d in total)\n", len(nodeNonTerminatedPodsList.Items))
	w.Write(LEVEL_1, "Namespace\tName\t\tCPU Requests\tCPU Limits\tMemory Requests\tMemory Limits\n")
	w.Write(LEVEL_1, "---------\t----\t\t------------\t----------\t---------------\t-------------\n")
	allocatable := node.Status.Capacity
	if len(node.Status.Allocatable) > 0 {
		allocatable = node.Status.Allocatable
	}

	for _, pod := range nodeNonTerminatedPodsList.Items {
		req, limit, err := resourcehelper.PodRequestsAndLimits(&pod)
		if err != nil {
			return err
		}
		cpuReq, cpuLimit, memoryReq, memoryLimit := req[api.ResourceCPU], limit[api.ResourceCPU], req[api.ResourceMemory], limit[api.ResourceMemory]
		fractionCpuReq := float64(cpuReq.MilliValue()) / float64(allocatable.Cpu().MilliValue()) * 100
		fractionCpuLimit := float64(cpuLimit.MilliValue()) / float64(allocatable.Cpu().MilliValue()) * 100
		fractionMemoryReq := float64(memoryReq.Value()) / float64(allocatable.Memory().Value()) * 100
		fractionMemoryLimit := float64(memoryLimit.Value()) / float64(allocatable.Memory().Value()) * 100
		w.Write(LEVEL_1, "%s\t%s\t\t%s (%d%%)\t%s (%d%%)\t%s (%d%%)\t%s (%d%%)\n", pod.Namespace, pod.Name,
			cpuReq.String(), int64(fractionCpuReq), cpuLimit.String(), int64(fractionCpuLimit),
			memoryReq.String(), int64(fractionMemoryReq), memoryLimit.String(), int64(fractionMemoryLimit))
	}

	w.Write(LEVEL_0, "Allocated resources:\n  (Total limits may be over 100 percent, i.e., overcommitted.)\n  CPU Requests\tCPU Limits\tMemory Requests\tMemory Limits\n")
	w.Write(LEVEL_1, "------------\t----------\t---------------\t-------------\n")
	reqs, limits, err := getPodsTotalRequestsAndLimits(nodeNonTerminatedPodsList)
	if err != nil {
		return err
	}
	cpuReqs, cpuLimits, memoryReqs, memoryLimits := reqs[api.ResourceCPU], limits[api.ResourceCPU], reqs[api.ResourceMemory], limits[api.ResourceMemory]
	fractionCpuReqs := float64(cpuReqs.MilliValue()) / float64(allocatable.Cpu().MilliValue()) * 100
	fractionCpuLimits := float64(cpuLimits.MilliValue()) / float64(allocatable.Cpu().MilliValue()) * 100
	fractionMemoryReqs := float64(memoryReqs.Value()) / float64(allocatable.Memory().Value()) * 100
	fractionMemoryLimits := float64(memoryLimits.Value()) / float64(allocatable.Memory().Value()) * 100
	w.Write(LEVEL_1, "%s (%d%%)\t%s (%d%%)\t%s (%d%%)\t%s (%d%%)\n",
		cpuReqs.String(), int64(fractionCpuReqs), cpuLimits.String(), int64(fractionCpuLimits),
		memoryReqs.String(), int64(fractionMemoryReqs), memoryLimits.String(), int64(fractionMemoryLimits))
	return nil
}

func getPodsTotalRequestsAndLimits(podList *api.PodList) (reqs map[api.ResourceName]resource.Quantity, limits map[api.ResourceName]resource.Quantity, err error) {
	reqs, limits = map[api.ResourceName]resource.Quantity{}, map[api.ResourceName]resource.Quantity{}
	for _, pod := range podList.Items {
		podReqs, podLimits, err := resourcehelper.PodRequestsAndLimits(&pod)
		if err != nil {
			return nil, nil, err
		}
		for podReqName, podReqValue := range podReqs {
			if value, ok := reqs[podReqName]; !ok {
				reqs[podReqName] = *podReqValue.Copy()
			} else {
				value.Add(podReqValue)
				reqs[podReqName] = value
			}
		}
		for podLimitName, podLimitValue := range podLimits {
			if value, ok := limits[podLimitName]; !ok {
				limits[podLimitName] = *podLimitValue.Copy()
			} else {
				value.Add(podLimitValue)
				limits[podLimitName] = value
			}
		}
	}
	return
}

func DescribeEvents(el *api.EventList, w PrefixWriter) {
	if len(el.Items) == 0 {
		w.Write(LEVEL_0, "Events:\t<none>\n")
		return
	}
	sort.Sort(events.SortableEvents(el.Items))
	w.Write(LEVEL_0, "Events:\n  FirstSeen\tLastSeen\tCount\tFrom\tSubObjectPath\tType\tReason\tMessage\n")
	w.Write(LEVEL_1, "---------\t--------\t-----\t----\t-------------\t--------\t------\t-------\n")
	for _, e := range el.Items {
		w.Write(LEVEL_1, "%s\t%s\t%d\t%v\t%v\t%v\t%v\t%v\n",
			translateTimestamp(e.FirstTimestamp),
			translateTimestamp(e.LastTimestamp),
			e.Count,
			formatEventSource(e.Source),
			e.InvolvedObject.FieldPath,
			e.Type,
			e.Reason,
			e.Message)
	}
}

// DeploymentDescriber generates information about a deployment.
type DeploymentDescriber struct {
	clientset.Interface
	versionedClient versionedclientset.Interface
}

func (dd *DeploymentDescriber) Describe(namespace, name string, describerSettings printers.DescriberSettings) (string, error) {
	d, err := dd.versionedClient.Extensions().Deployments(namespace).Get(name, metav1.GetOptions{})
	if err != nil {
		return "", err
	}
	selector, err := metav1.LabelSelectorAsSelector(d.Spec.Selector)
	if err != nil {
		return "", err
	}
	internalDeployment := &extensions.Deployment{}
	if err := api.Scheme.Convert(d, internalDeployment, extensions.SchemeGroupVersion); err != nil {
		return "", err
	}

	var events *api.EventList
	if describerSettings.ShowEvents {
		events, _ = dd.Core().Events(namespace).Search(api.Scheme, d)
	}

	return describeDeployment(d, selector, internalDeployment, events, dd)
}

func describeDeployment(d *versionedextension.Deployment, selector labels.Selector, internalDeployment *extensions.Deployment, events *api.EventList, dd *DeploymentDescriber) (string, error) {
	return tabbedString(func(out io.Writer) error {
		w := NewPrefixWriter(out)
		w.Write(LEVEL_0, "Name:\t%s\n", d.ObjectMeta.Name)
		w.Write(LEVEL_0, "Namespace:\t%s\n", d.ObjectMeta.Namespace)
		w.Write(LEVEL_0, "CreationTimestamp:\t%s\n", d.CreationTimestamp.Time.Format(time.RFC1123Z))
		printLabelsMultiline(w, "Labels", d.Labels)
		printAnnotationsMultiline(w, "Annotations", d.Annotations)
		w.Write(LEVEL_0, "Selector:\t%s\n", selector)
		w.Write(LEVEL_0, "Replicas:\t%d desired | %d updated | %d total | %d available | %d unavailable\n", *(d.Spec.Replicas), d.Status.UpdatedReplicas, d.Status.Replicas, d.Status.AvailableReplicas, d.Status.UnavailableReplicas)
		w.Write(LEVEL_0, "StrategyType:\t%s\n", d.Spec.Strategy.Type)
		w.Write(LEVEL_0, "MinReadySeconds:\t%d\n", d.Spec.MinReadySeconds)
		if d.Spec.Strategy.RollingUpdate != nil {
			ru := d.Spec.Strategy.RollingUpdate
			w.Write(LEVEL_0, "RollingUpdateStrategy:\t%s max unavailable, %s max surge\n", ru.MaxUnavailable.String(), ru.MaxSurge.String())
		}
		DescribePodTemplate(&internalDeployment.Spec.Template, w)
		if len(d.Status.Conditions) > 0 {
			w.Write(LEVEL_0, "Conditions:\n  Type\tStatus\tReason\n")
			w.Write(LEVEL_1, "----\t------\t------\n")
			for _, c := range d.Status.Conditions {
				w.Write(LEVEL_1, "%v \t%v\t%v\n", c.Type, c.Status, c.Reason)
			}
		}
		oldRSs, _, newRS, err := deploymentutil.GetAllReplicaSets(d, dd.versionedClient)
		if err == nil {
			w.Write(LEVEL_0, "OldReplicaSets:\t%s\n", printReplicaSetsByLabels(oldRSs))
			var newRSs []*versionedextension.ReplicaSet
			if newRS != nil {
				newRSs = append(newRSs, newRS)
			}
			w.Write(LEVEL_0, "NewReplicaSet:\t%s\n", printReplicaSetsByLabels(newRSs))
		}
		if events != nil {
			DescribeEvents(events, w)
		}

		return nil
	})
}

func printReplicaSetsByLabels(matchingRSs []*versionedextension.ReplicaSet) string {
	// Format the matching ReplicaSets into strings.
	rsStrings := make([]string, 0, len(matchingRSs))
	for _, rs := range matchingRSs {
		rsStrings = append(rsStrings, fmt.Sprintf("%s (%d/%d replicas created)", rs.Name, rs.Status.Replicas, *rs.Spec.Replicas))
	}

	list := strings.Join(rsStrings, ", ")
	if list == "" {
		return "<none>"
	}
	return list
}

func getPodStatusForController(c coreclient.PodInterface, selector labels.Selector, uid types.UID) (running, waiting, succeeded, failed int, err error) {
	options := metav1.ListOptions{LabelSelector: selector.String()}
	rcPods, err := c.List(options)
	if err != nil {
		return
	}
	for _, pod := range rcPods.Items {
		controllerRef := controller.GetControllerOf(&pod)
		// Skip pods that are orphans or owned by other controllers.
		if controllerRef == nil || controllerRef.UID != uid {
			continue
		}
		switch pod.Status.Phase {
		case api.PodRunning:
			running++
		case api.PodPending:
			waiting++
		case api.PodSucceeded:
			succeeded++
		case api.PodFailed:
			failed++
		}
	}
	return
}

// ConfigMapDescriber generates information about a ConfigMap
type ConfigMapDescriber struct {
	clientset.Interface
}

func (d *ConfigMapDescriber) Describe(namespace, name string, describerSettings printers.DescriberSettings) (string, error) {
	c := d.Core().ConfigMaps(namespace)

	configMap, err := c.Get(name, metav1.GetOptions{})
	if err != nil {
		return "", err
	}

	return tabbedString(func(out io.Writer) error {
		w := NewPrefixWriter(out)
		w.Write(LEVEL_0, "Name:\t%s\n", configMap.Name)
		w.Write(LEVEL_0, "Namespace:\t%s\n", configMap.Namespace)
		printLabelsMultiline(w, "Labels", configMap.Labels)
		printAnnotationsMultiline(w, "Annotations", configMap.Annotations)

		w.Write(LEVEL_0, "\nData\n====\n")
		for k, v := range configMap.Data {
			w.Write(LEVEL_0, "%s:\n----\n", k)
			w.Write(LEVEL_0, "%s\n", string(v))
		}
		if describerSettings.ShowEvents {
			events, err := d.Core().Events(namespace).Search(api.Scheme, configMap)
			if err != nil {
				return err
			}
			if events != nil {
				DescribeEvents(events, w)
			}
		}
		return nil
	})
}

type ClusterDescriber struct {
	fedclientset.Interface
}

func (d *ClusterDescriber) Describe(namespace, name string, describerSettings printers.DescriberSettings) (string, error) {
	cluster, err := d.Federation().Clusters().Get(name, metav1.GetOptions{})
	if err != nil {
		return "", err
	}
	return describeCluster(cluster)
}

func describeCluster(cluster *federation.Cluster) (string, error) {
	return tabbedString(func(out io.Writer) error {
		w := NewPrefixWriter(out)
		w.Write(LEVEL_0, "Name:\t%s\n", cluster.Name)
		w.Write(LEVEL_0, "Labels:\t%s\n", labels.FormatLabels(cluster.Labels))

		w.Write(LEVEL_0, "ServerAddressByClientCIDRs:\n  ClientCIDR\tServerAddress\n")
		w.Write(LEVEL_1, "----\t----\n")
		for _, cidrAddr := range cluster.Spec.ServerAddressByClientCIDRs {
			w.Write(LEVEL_1, "%v \t%v\n\n", cidrAddr.ClientCIDR, cidrAddr.ServerAddress)
		}

		if len(cluster.Status.Conditions) > 0 {
			w.Write(LEVEL_0, "Conditions:\n  Type\tStatus\tLastUpdateTime\tLastTransitionTime\tReason\tMessage\n")
			w.Write(LEVEL_1, "----\t------\t-----------------\t------------------\t------\t-------\n")
			for _, c := range cluster.Status.Conditions {
				w.Write(LEVEL_1, "%v \t%v \t%s \t%s \t%v \t%v\n",
					c.Type,
					c.Status,
					c.LastProbeTime.Time.Format(time.RFC1123Z),
					c.LastTransitionTime.Time.Format(time.RFC1123Z),
					c.Reason,
					c.Message)
			}
		}
		return nil
	})
}

// ExtensionsNetworkPolicyDescriber generates information about an extensions.NetworkPolicy
type ExtensionsNetworkPolicyDescriber struct {
	clientset.Interface
}

func (d *ExtensionsNetworkPolicyDescriber) Describe(namespace, name string, describerSettings printers.DescriberSettings) (string, error) {
	c := d.Extensions().NetworkPolicies(namespace)

	networkPolicy, err := c.Get(name, metav1.GetOptions{})
	if err != nil {
		return "", err
	}

	return describeExtensionsNetworkPolicy(networkPolicy)
}

func describeExtensionsNetworkPolicy(networkPolicy *extensions.NetworkPolicy) (string, error) {
	return tabbedString(func(out io.Writer) error {
		w := NewPrefixWriter(out)
		w.Write(LEVEL_0, "Name:\t%s\n", networkPolicy.Name)
		w.Write(LEVEL_0, "Namespace:\t%s\n", networkPolicy.Namespace)
		printLabelsMultiline(w, "Labels", networkPolicy.Labels)
		printAnnotationsMultiline(w, "Annotations", networkPolicy.Annotations)

		return nil
	})
}

// NetworkPolicyDescriber generates information about a networking.NetworkPolicy
type NetworkPolicyDescriber struct {
	clientset.Interface
}

func (d *NetworkPolicyDescriber) Describe(namespace, name string, describerSettings printers.DescriberSettings) (string, error) {
	c := d.Networking().NetworkPolicies(namespace)

	networkPolicy, err := c.Get(name, metav1.GetOptions{})
	if err != nil {
		return "", err
	}

	return describeNetworkPolicy(networkPolicy)
}

func describeNetworkPolicy(networkPolicy *networking.NetworkPolicy) (string, error) {
	return tabbedString(func(out io.Writer) error {
		w := NewPrefixWriter(out)
		w.Write(LEVEL_0, "Name:\t%s\n", networkPolicy.Name)
		w.Write(LEVEL_0, "Namespace:\t%s\n", networkPolicy.Namespace)
		printLabelsMultiline(w, "Labels", networkPolicy.Labels)
		printAnnotationsMultiline(w, "Annotations", networkPolicy.Annotations)

		return nil
	})
}

type StorageClassDescriber struct {
	clientset.Interface
}

func (s *StorageClassDescriber) Describe(namespace, name string, describerSettings printers.DescriberSettings) (string, error) {
	sc, err := s.Storage().StorageClasses().Get(name, metav1.GetOptions{})
	if err != nil {
		return "", err
	}

	var events *api.EventList
	if describerSettings.ShowEvents {
		events, _ = s.Core().Events(namespace).Search(api.Scheme, sc)
	}

	return describeStorageClass(sc, events)
}

func describeStorageClass(sc *storage.StorageClass, events *api.EventList) (string, error) {
	return tabbedString(func(out io.Writer) error {
		w := NewPrefixWriter(out)
		w.Write(LEVEL_0, "Name:\t%s\n", sc.Name)
		w.Write(LEVEL_0, "IsDefaultClass:\t%s\n", storageutil.IsDefaultAnnotationText(sc.ObjectMeta))
		w.Write(LEVEL_0, "Annotations:\t%s\n", labels.FormatLabels(sc.Annotations))
		w.Write(LEVEL_0, "Provisioner:\t%s\n", sc.Provisioner)
		w.Write(LEVEL_0, "Parameters:\t%s\n", labels.FormatLabels(sc.Parameters))
		if events != nil {
			DescribeEvents(events, w)
		}

		return nil
	})
}

type PodDisruptionBudgetDescriber struct {
	clientset.Interface
}

func (p *PodDisruptionBudgetDescriber) Describe(namespace, name string, describerSettings printers.DescriberSettings) (string, error) {
	pdb, err := p.Policy().PodDisruptionBudgets(namespace).Get(name, metav1.GetOptions{})
	if err != nil {
		return "", err
	}

	var events *api.EventList
	if describerSettings.ShowEvents {
		events, _ = p.Core().Events(namespace).Search(api.Scheme, pdb)
	}

	return describePodDisruptionBudget(pdb, events)
}

func describePodDisruptionBudget(pdb *policy.PodDisruptionBudget, events *api.EventList) (string, error) {
	return tabbedString(func(out io.Writer) error {
		w := NewPrefixWriter(out)
		w.Write(LEVEL_0, "Name:\t%s\n", pdb.Name)
		w.Write(LEVEL_0, "Namespace:\t%s\n", pdb.Namespace)

		if pdb.Spec.MinAvailable != nil {
			w.Write(LEVEL_0, "Min available:\t%s\n", pdb.Spec.MinAvailable.String())
		} else if pdb.Spec.MaxUnavailable != nil {
			w.Write(LEVEL_0, "Max unavailable:\t%s\n", pdb.Spec.MaxUnavailable.String())
		}

		if pdb.Spec.Selector != nil {
			w.Write(LEVEL_0, "Selector:\t%s\n", metav1.FormatLabelSelector(pdb.Spec.Selector))
		} else {
			w.Write(LEVEL_0, "Selector:\t<unset>\n")
		}
		w.Write(LEVEL_0, "Status:\n")
		w.Write(LEVEL_2, "Allowed disruptions:\t%d\n", pdb.Status.PodDisruptionsAllowed)
		w.Write(LEVEL_2, "Current:\t%d\n", pdb.Status.CurrentHealthy)
		w.Write(LEVEL_2, "Desired:\t%d\n", pdb.Status.DesiredHealthy)
		w.Write(LEVEL_2, "Total:\t%d\n", pdb.Status.ExpectedPods)
		if events != nil {
			DescribeEvents(events, w)
		}

		return nil
	})
}

// PriorityClassDescriber generates information about a PriorityClass.
type PriorityClassDescriber struct {
	clientset.Interface
}

func (s *PriorityClassDescriber) Describe(namespace, name string, describerSettings printers.DescriberSettings) (string, error) {
	pc, err := s.Scheduling().PriorityClasses().Get(name, metav1.GetOptions{})
	if err != nil {
		return "", err
	}

	var events *api.EventList
	if describerSettings.ShowEvents {
		events, _ = s.Core().Events(namespace).Search(api.Scheme, pc)
	}

	return describePriorityClass(pc, events)
}

func describePriorityClass(pc *scheduling.PriorityClass, events *api.EventList) (string, error) {
	return tabbedString(func(out io.Writer) error {
		w := NewPrefixWriter(out)
		w.Write(LEVEL_0, "Name:\t%s\n", pc.Name)
		w.Write(LEVEL_0, "Value:\t%s\n", pc.Value)
		w.Write(LEVEL_0, "GlobalDefault:\t%s\n", pc.GlobalDefault)
		w.Write(LEVEL_0, "Description:\t%s\n", pc.Description)

		w.Write(LEVEL_0, "Annotations:\t%s\n", labels.FormatLabels(pc.Annotations))
		if events != nil {
			DescribeEvents(events, w)
		}

		return nil
	})
}

// PodSecurityPolicyDescriber generates information about a PodSecurityPolicy.
type PodSecurityPolicyDescriber struct {
	clientset.Interface
}

func (d *PodSecurityPolicyDescriber) Describe(namespace, name string, describerSettings printers.DescriberSettings) (string, error) {
	psp, err := d.Extensions().PodSecurityPolicies().Get(name, metav1.GetOptions{})
	if err != nil {
		return "", err
	}

	return describePodSecurityPolicy(psp)
}

func describePodSecurityPolicy(psp *extensions.PodSecurityPolicy) (string, error) {
	return tabbedString(func(out io.Writer) error {
		w := NewPrefixWriter(out)
		w.Write(LEVEL_0, "Name:\t%s\n", psp.Name)

		w.Write(LEVEL_0, "\nSettings:\n")

		w.Write(LEVEL_1, "Allow Privileged:\t%t\n", psp.Spec.Privileged)
		w.Write(LEVEL_1, "Default Add Capabilities:\t%v\n", capsToString(psp.Spec.DefaultAddCapabilities))
		w.Write(LEVEL_1, "Required Drop Capabilities:\t%s\n", capsToString(psp.Spec.RequiredDropCapabilities))
		w.Write(LEVEL_1, "Allowed Capabilities:\t%s\n", capsToString(psp.Spec.AllowedCapabilities))
		w.Write(LEVEL_1, "Allowed Volume Types:\t%s\n", fsTypeToString(psp.Spec.Volumes))

		w.Write(LEVEL_1, "Allow Host Network:\t%t\n", psp.Spec.HostNetwork)
		w.Write(LEVEL_1, "Allow Host Ports:\t%s\n", hostPortRangeToString(psp.Spec.HostPorts))
		w.Write(LEVEL_1, "Allow Host PID:\t%t\n", psp.Spec.HostPID)
		w.Write(LEVEL_1, "Allow Host IPC:\t%t\n", psp.Spec.HostIPC)
		w.Write(LEVEL_1, "Read Only Root Filesystem:\t%v\n", psp.Spec.ReadOnlyRootFilesystem)

		w.Write(LEVEL_1, "SELinux Context Strategy: %s\t\n", string(psp.Spec.SELinux.Rule))
		var user, role, seLinuxType, level string
		if psp.Spec.SELinux.SELinuxOptions != nil {
			user = psp.Spec.SELinux.SELinuxOptions.User
			role = psp.Spec.SELinux.SELinuxOptions.Role
			seLinuxType = psp.Spec.SELinux.SELinuxOptions.Type
			level = psp.Spec.SELinux.SELinuxOptions.Level
		}
		w.Write(LEVEL_2, "User:\t%s\n", stringOrNone(user))
		w.Write(LEVEL_2, "Role:\t%s\n", stringOrNone(role))
		w.Write(LEVEL_2, "Type:\t%s\n", stringOrNone(seLinuxType))
		w.Write(LEVEL_2, "Level:\t%s\n", stringOrNone(level))

		w.Write(LEVEL_1, "Run As User Strategy: %s\t\n", string(psp.Spec.RunAsUser.Rule))
		w.Write(LEVEL_2, "Ranges:\t%s\n", userIDRangeToString(psp.Spec.RunAsUser.Ranges))

		w.Write(LEVEL_1, "FSGroup Strategy: %s\t\n", string(psp.Spec.FSGroup.Rule))
		w.Write(LEVEL_2, "Ranges:\t%s\n", groupIDRangeToString(psp.Spec.FSGroup.Ranges))

		w.Write(LEVEL_1, "Supplemental Groups Strategy: %s\t\n", string(psp.Spec.SupplementalGroups.Rule))
		w.Write(LEVEL_2, "Ranges:\t%s\n", groupIDRangeToString(psp.Spec.SupplementalGroups.Ranges))

		return nil
	})
}

func stringOrAll(s string) string {
	if len(s) > 0 {
		return s
	}
	return "*"
}

func stringOrNone(s string) string {
	if len(s) > 0 {
		return s
	}
	return "<none>"
}

func fsTypeToString(volumes []extensions.FSType) string {
	strVolumes := []string{}
	for _, v := range volumes {
		strVolumes = append(strVolumes, string(v))
	}
	return stringOrNone(strings.Join(strVolumes, ","))
}

func hostPortRangeToString(ranges []extensions.HostPortRange) string {
	formattedString := ""
	if ranges != nil {
		strRanges := []string{}
		for _, r := range ranges {
			strRanges = append(strRanges, fmt.Sprintf("%d-%d", r.Min, r.Max))
		}
		formattedString = strings.Join(strRanges, ",")
	}
	return stringOrNone(formattedString)
}

func userIDRangeToString(ranges []extensions.UserIDRange) string {
	formattedString := ""
	if ranges != nil {
		strRanges := []string{}
		for _, r := range ranges {
			strRanges = append(strRanges, fmt.Sprintf("%d-%d", r.Min, r.Max))
		}
		formattedString = strings.Join(strRanges, ",")
	}
	return stringOrNone(formattedString)
}

func groupIDRangeToString(ranges []extensions.GroupIDRange) string {
	formattedString := ""
	if ranges != nil {
		strRanges := []string{}
		for _, r := range ranges {
			strRanges = append(strRanges, fmt.Sprintf("%d-%d", r.Min, r.Max))
		}
		formattedString = strings.Join(strRanges, ",")
	}
	return stringOrNone(formattedString)
}

func capsToString(caps []api.Capability) string {
	formattedString := ""
	if caps != nil {
		strCaps := []string{}
		for _, c := range caps {
			strCaps = append(strCaps, string(c))
		}
		formattedString = strings.Join(strCaps, ",")
	}
	return stringOrNone(formattedString)
}

// newErrNoDescriber creates a new ErrNoDescriber with the names of the provided types.
func newErrNoDescriber(types ...reflect.Type) error {
	names := make([]string, 0, len(types))
	for _, t := range types {
		names = append(names, t.String())
	}
	return printers.ErrNoDescriber{Types: names}
}

// Describers implements ObjectDescriber against functions registered via Add. Those functions can
// be strongly typed. Types are exactly matched (no conversion or assignable checks).
type Describers struct {
	searchFns map[reflect.Type][]typeFunc
}

// DescribeObject implements ObjectDescriber and will attempt to print the provided object to a string,
// if at least one describer function has been registered with the exact types passed, or if any
// describer can print the exact object in its first argument (the remainder will be provided empty
// values). If no function registered with Add can satisfy the passed objects, an ErrNoDescriber will
// be returned
// TODO: reorder and partial match extra.
func (d *Describers) DescribeObject(exact interface{}, extra ...interface{}) (string, error) {
	exactType := reflect.TypeOf(exact)
	fns, ok := d.searchFns[exactType]
	if !ok {
		return "", newErrNoDescriber(exactType)
	}
	if len(extra) == 0 {
		for _, typeFn := range fns {
			if len(typeFn.Extra) == 0 {
				return typeFn.Describe(exact, extra...)
			}
		}
		typeFn := fns[0]
		for _, t := range typeFn.Extra {
			v := reflect.New(t).Elem()
			extra = append(extra, v.Interface())
		}
		return fns[0].Describe(exact, extra...)
	}

	types := make([]reflect.Type, 0, len(extra))
	for _, obj := range extra {
		types = append(types, reflect.TypeOf(obj))
	}
	for _, typeFn := range fns {
		if typeFn.Matches(types) {
			return typeFn.Describe(exact, extra...)
		}
	}
	return "", newErrNoDescriber(append([]reflect.Type{exactType}, types...)...)
}

// Add adds one or more describer functions to the printers.Describer. The passed function must
// match the signature:
//
//     func(...) (string, error)
//
// Any number of arguments may be provided.
func (d *Describers) Add(fns ...interface{}) error {
	for _, fn := range fns {
		fv := reflect.ValueOf(fn)
		ft := fv.Type()
		if ft.Kind() != reflect.Func {
			return fmt.Errorf("expected func, got: %v", ft)
		}
		numIn := ft.NumIn()
		if numIn == 0 {
			return fmt.Errorf("expected at least one 'in' params, got: %v", ft)
		}
		if ft.NumOut() != 2 {
			return fmt.Errorf("expected two 'out' params - (string, error), got: %v", ft)
		}
		types := make([]reflect.Type, 0, numIn)
		for i := 0; i < numIn; i++ {
			types = append(types, ft.In(i))
		}
		if ft.Out(0) != reflect.TypeOf(string("")) {
			return fmt.Errorf("expected string return, got: %v", ft)
		}
		var forErrorType error
		// This convolution is necessary, otherwise TypeOf picks up on the fact
		// that forErrorType is nil.
		errorType := reflect.TypeOf(&forErrorType).Elem()
		if ft.Out(1) != errorType {
			return fmt.Errorf("expected error return, got: %v", ft)
		}

		exact := types[0]
		extra := types[1:]
		if d.searchFns == nil {
			d.searchFns = make(map[reflect.Type][]typeFunc)
		}
		fns := d.searchFns[exact]
		fn := typeFunc{Extra: extra, Fn: fv}
		fns = append(fns, fn)
		d.searchFns[exact] = fns
	}
	return nil
}

// typeFunc holds information about a describer function and the types it accepts
type typeFunc struct {
	Extra []reflect.Type
	Fn    reflect.Value
}

// Matches returns true when the passed types exactly match the Extra list.
func (fn typeFunc) Matches(types []reflect.Type) bool {
	if len(fn.Extra) != len(types) {
		return false
	}
	// reorder the items in array types and fn.Extra
	// convert the type into string and sort them, check if they are matched
	varMap := make(map[reflect.Type]bool)
	for i := range fn.Extra {
		varMap[fn.Extra[i]] = true
	}
	for i := range types {
		if _, found := varMap[types[i]]; !found {
			return false
		}
	}
	return true
}

// Describe invokes the nested function with the exact number of arguments.
func (fn typeFunc) Describe(exact interface{}, extra ...interface{}) (string, error) {
	values := []reflect.Value{reflect.ValueOf(exact)}
	for _, obj := range extra {
		values = append(values, reflect.ValueOf(obj))
	}
	out := fn.Fn.Call(values)
	s := out[0].Interface().(string)
	var err error
	if !out[1].IsNil() {
		err = out[1].Interface().(error)
	}
	return s, err
}

// printLabelsMultiline prints multiple labels with a proper alignment.
func printLabelsMultiline(w PrefixWriter, title string, labels map[string]string) {
	printLabelsMultilineWithIndent(w, "", title, "\t", labels, sets.NewString())
}

// printLabelsMultiline prints multiple labels with a user-defined alignment.
func printLabelsMultilineWithIndent(w PrefixWriter, initialIndent, title, innerIndent string, labels map[string]string, skip sets.String) {
	w.Write(LEVEL_0, "%s%s:%s", initialIndent, title, innerIndent)

	if labels == nil || len(labels) == 0 {
		w.WriteLine("<none>")
		return
	}

	// to print labels in the sorted order
	keys := make([]string, 0, len(labels))
	for key := range labels {
		if skip.Has(key) {
			continue
		}
		keys = append(keys, key)
	}
	if len(keys) == 0 {
		w.WriteLine("<none>")
		return
	}
	sort.Strings(keys)

	for i, key := range keys {
		if i != 0 {
			w.Write(LEVEL_0, "%s", initialIndent)
			w.Write(LEVEL_0, "%s", innerIndent)
		}
		w.Write(LEVEL_0, "%s=%s\n", key, labels[key])
		i++
	}
}

// printTaintsMultiline prints multiple taints with a proper alignment.
func printNodeTaintsMultiline(w PrefixWriter, title string, taints []api.Taint) {
	printTaintsMultilineWithIndent(w, "", title, "\t", taints)
}

// printTaintsMultilineWithIndent prints multiple taints with a user-defined alignment.
func printTaintsMultilineWithIndent(w PrefixWriter, initialIndent, title, innerIndent string, taints []api.Taint) {
	w.Write(LEVEL_0, "%s%s:%s", initialIndent, title, innerIndent)

	if taints == nil || len(taints) == 0 {
		w.WriteLine("<none>")
		return
	}

	// to print taints in the sorted order
	keys := make([]string, 0, len(taints))
	for _, taint := range taints {
		keys = append(keys, string(taint.Effect)+","+taint.Key)
	}
	sort.Strings(keys)

	for i, key := range keys {
		for _, taint := range taints {
			if string(taint.Effect)+","+taint.Key == key {
				if i != 0 {
					w.Write(LEVEL_0, "%s", initialIndent)
					w.Write(LEVEL_0, "%s", innerIndent)
				}
				w.Write(LEVEL_0, "%s\n", taint.ToString())
				i++
			}
		}
	}
}

// printPodTolerationsMultiline prints multiple tolerations with a proper alignment.
func printPodTolerationsMultiline(w PrefixWriter, title string, tolerations []api.Toleration) {
	printTolerationsMultilineWithIndent(w, "", title, "\t", tolerations)
}

// printTolerationsMultilineWithIndent prints multiple tolerations with a user-defined alignment.
func printTolerationsMultilineWithIndent(w PrefixWriter, initialIndent, title, innerIndent string, tolerations []api.Toleration) {
	w.Write(LEVEL_0, "%s%s:%s", initialIndent, title, innerIndent)

	if tolerations == nil || len(tolerations) == 0 {
		w.WriteLine("<none>")
		return
	}

	// to print tolerations in the sorted order
	keys := make([]string, 0, len(tolerations))
	for _, toleration := range tolerations {
		keys = append(keys, toleration.Key)
	}
	sort.Strings(keys)

	for i, key := range keys {
		for _, toleration := range tolerations {
			if toleration.Key == key {
				if i != 0 {
					w.Write(LEVEL_0, "%s", initialIndent)
					w.Write(LEVEL_0, "%s", innerIndent)
				}
				w.Write(LEVEL_0, "%s", toleration.Key)
				if len(toleration.Value) != 0 {
					w.Write(LEVEL_0, "=%s", toleration.Value)
				}
				if len(toleration.Effect) != 0 {
					w.Write(LEVEL_0, ":%s", toleration.Effect)
				}
				if toleration.TolerationSeconds != nil {
					w.Write(LEVEL_0, " for %ds", *toleration.TolerationSeconds)
				}
				w.Write(LEVEL_0, "\n")
				i++
			}
		}
	}
}

func tabbedString(f func(io.Writer) error) (string, error) {
	out := new(tabwriter.Writer)
	buf := &bytes.Buffer{}
	out.Init(buf, 0, 8, 1, '\t', 0)

	err := f(out)
	if err != nil {
		return "", err
	}

	out.Flush()
	str := string(buf.String())
	return str, nil
}

type SortableResourceNames []api.ResourceName

func (list SortableResourceNames) Len() int {
	return len(list)
}

func (list SortableResourceNames) Swap(i, j int) {
	list[i], list[j] = list[j], list[i]
}

func (list SortableResourceNames) Less(i, j int) bool {
	return list[i] < list[j]
}

// SortedResourceNames returns the sorted resource names of a resource list.
func SortedResourceNames(list api.ResourceList) []api.ResourceName {
	resources := make([]api.ResourceName, 0, len(list))
	for res := range list {
		resources = append(resources, res)
	}
	sort.Sort(SortableResourceNames(resources))
	return resources
}

type SortableResourceQuotas []api.ResourceQuota

func (list SortableResourceQuotas) Len() int {
	return len(list)
}

func (list SortableResourceQuotas) Swap(i, j int) {
	list[i], list[j] = list[j], list[i]
}

func (list SortableResourceQuotas) Less(i, j int) bool {
	return list[i].Name < list[j].Name
}

type SortableVolumeMounts []api.VolumeMount

func (list SortableVolumeMounts) Len() int {
	return len(list)
}

func (list SortableVolumeMounts) Swap(i, j int) {
	list[i], list[j] = list[j], list[i]
}

func (list SortableVolumeMounts) Less(i, j int) bool {
	return list[i].MountPath < list[j].MountPath
}

func versionedClientsetForDeployment(internalClient clientset.Interface) versionedclientset.Interface {
	if internalClient == nil {
		return &versionedclientset.Clientset{}
	}
	return &versionedclientset.Clientset{
		CoreV1Client:            coreclientset.New(internalClient.Core().RESTClient()),
		ExtensionsV1beta1Client: extensionsclientset.New(internalClient.Extensions().RESTClient()),
	}
}

var maxAnnotationLen = 200

// printAnnotationsMultilineWithFilter prints filtered multiple annotations with a proper alignment.
func printAnnotationsMultilineWithFilter(w PrefixWriter, title string, annotations map[string]string, skip sets.String) {
	printAnnotationsMultilineWithIndent(w, "", title, "\t", annotations, skip)
}

// printAnnotationsMultiline prints multiple annotations with a proper alignment.
func printAnnotationsMultiline(w PrefixWriter, title string, annotations map[string]string) {
	printAnnotationsMultilineWithIndent(w, "", title, "\t", annotations, sets.NewString())
}

// printAnnotationsMultilineWithIndent prints multiple annotations with a user-defined alignment.
// If annotation string is too long, we omit chars more than 200 length.
func printAnnotationsMultilineWithIndent(w PrefixWriter, initialIndent, title, innerIndent string, annotations map[string]string, skip sets.String) {

	w.Write(LEVEL_0, "%s%s:%s", initialIndent, title, innerIndent)

	if len(annotations) == 0 {
		w.WriteLine("<none>")
		return
	}

	// to print labels in the sorted order
	keys := make([]string, 0, len(annotations))
	for key := range annotations {
		if skip.Has(key) {
			continue
		}
		keys = append(keys, key)
	}
	if len(annotations) == 0 {
		w.WriteLine("<none>")
		return
	}
	sort.Strings(keys)

	for i, key := range keys {
		if i != 0 {
			w.Write(LEVEL_0, initialIndent)
			w.Write(LEVEL_0, innerIndent)
		}
		line := fmt.Sprintf("%s=%s", key, annotations[key])
		if len(line) > maxAnnotationLen {
			w.Write(LEVEL_0, "%s...\n", line[:maxAnnotationLen])
		} else {
			w.Write(LEVEL_0, "%s\n", line)
		}
		i++
	}
}<|MERGE_RESOLUTION|>--- conflicted
+++ resolved
@@ -750,7 +750,6 @@
 			printCephFSVolumeSource(volume.VolumeSource.CephFS, w)
 		case volume.VolumeSource.StorageOS != nil:
 			printStorageOSVolumeSource(volume.VolumeSource.StorageOS, w)
-<<<<<<< HEAD
 		case volume.VolumeSource.FC != nil:
 			printFCVolumeSource(volume.VolumeSource.FC, w)
 		case volume.VolumeSource.AzureFile != nil:
@@ -759,10 +758,8 @@
 			printFlexVolumeSource(volume.VolumeSource.FlexVolume, w)
 		case volume.VolumeSource.Flocker != nil:
 			printFlockerVolumeSource(volume.VolumeSource.Flocker, w)
-=======
 		case volume.VolumeSource.DOVolume != nil:
 			printDOVolumeSource(volume.VolumeSource.DOVolume, w)
->>>>>>> b360a029
 		default:
 			w.Write(LEVEL_1, "<unknown>\n")
 		}
@@ -979,7 +976,6 @@
 		storageos.VolumeName, storageos.VolumeNamespace, storageos.FSType, storageos.ReadOnly)
 }
 
-<<<<<<< HEAD
 func printFCVolumeSource(fc *api.FCVolumeSource, w PrefixWriter) {
 	lun := "<none>"
 	if fc.Lun != nil {
@@ -1016,14 +1012,14 @@
 		"    DatasetName:\t%v\n"+
 		"    DatasetUUID:\t%v\n",
 		flocker.DatasetName, flocker.DatasetUUID)
-=======
+}
+
 func printDOVolumeSource(dovolume *api.DOVolumeSource, w PrefixWriter) {
 	w.Write(LEVEL_2, "Type:\tDOVolume (a Digital Ocean on the host that shares a pod's lifetime)\n"+
 		"    VolumeID:\t%v\n"+
 		"    FSType:\t%v\n"+
 		"    ReadOnly:\t%v\n",
 		dovolume.VolumeID, dovolume.FSType, dovolume.ReadOnly)
->>>>>>> b360a029
 }
 
 type PersistentVolumeDescriber struct {
@@ -1101,7 +1097,6 @@
 			printCephFSVolumeSource(pv.Spec.CephFS, w)
 		case pv.Spec.StorageOS != nil:
 			printStorageOSPersistentVolumeSource(pv.Spec.StorageOS, w)
-<<<<<<< HEAD
 		case pv.Spec.FC != nil:
 			printFCVolumeSource(pv.Spec.FC, w)
 		case pv.Spec.AzureFile != nil:
@@ -1110,12 +1105,10 @@
 			printFlexVolumeSource(pv.Spec.FlexVolume, w)
 		case pv.Spec.Flocker != nil:
 			printFlockerVolumeSource(pv.Spec.Flocker, w)
+		case pv.Spec.DOVolume != nil:
+			printDOVolumeSource(pv.Spec.DOVolume, w)
 		default:
 			w.Write(LEVEL_1, "<unknown>\n")
-=======
-		case pv.Spec.StorageOS != nil:
-			printDOVolumeSource(pv.Spec.DOVolume, w)
->>>>>>> b360a029
 		}
 
 		if events != nil {
